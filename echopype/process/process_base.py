--- conflicted
+++ resolved
@@ -163,11 +163,7 @@
         else:
             ed.MVBS = MVBS
 
-<<<<<<< HEAD
-    def remove_noise(self, ed, env_params, proc_params, save=True, save_format='zarr'):
-=======
     def remove_noise(self, ed, env_params, cal_params, proc_params={}, save=True, save_format='zarr'):
->>>>>>> 0b7b9a32
         """Remove noise by using noise estimates obtained from the minimum mean calibrated power level
         along each column of tiles.
 
@@ -270,14 +266,6 @@
         wavelength = env_params['speed_of_sound_in_water'] / ed.raw.frequency  # wavelength
         if ed.range is None:
             ed.range = self.calc_range(ed, env_params, cal_params)
-<<<<<<< HEAD
-        # Get TVG and absorption
-        TVG = np.real(20 * np.log10(ed.range.where(ed.range >= 1, other=1)))
-        ABS = 2 * env_params['absorption'] * ed.range
-        if cal_type == 'Sv':
-            # Print raw data nc file
-=======
->>>>>>> 0b7b9a32
 
         # Transmission loss
         spreading_loss = 20 * np.log10(ed.range.where(ed.range >= 1, other=1))
