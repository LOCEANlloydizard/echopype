import pathlib

import pytest

import numpy as np
import xarray as xr
import dask.array
import tempfile
import os

import echopype as ep
import echopype.mask
from echopype.mask.api import _validate_and_collect_mask_input, _check_var_name_fill_value
from echopype.mask.freq_diff import (
    _parse_freq_diff_eq,
    _check_freq_diff_source_Sv,
)

from typing import List, Union, Optional


def get_mock_freq_diff_data(
    n: int,
    n_chan_freq: int,
    add_chan: bool,
    add_freq_nom: bool,
    dask_array: bool = False,
    chunks: dict = None,
) -> xr.Dataset:
    """
    Creates an in-memory mock Sv Dataset.

    Parameters
    ----------
    n: int
        The number of rows (``ping_time``) and columns (``range_sample``) of
        each channel matrix
    n_chan_freq: int
        Determines the size of the ``channel`` coordinate and ``frequency_nominal``
        variable. To create mock data with known outcomes for ``frequency_differencing``,
        this value must be greater than or equal to 3.
    add_chan: bool
        If True the ``channel`` dimension will be named "channel", else it will
        be named "data_coord"
    add_freq_nom: bool
        If True the ``frequency_nominal`` variable will be added to the Dataset

    Returns
    -------
    mock_Sv_ds: xr.Dataset
        A mock Sv dataset to be used for ``frequency_differencing`` tests. The Sv
        data values for the channel coordinate ``chan1`` will be equal to ``mat_A``,
        ``chan3`` will be equal to ``mat_B``, and all other channel coordinates
        will retain the value of ``np.identity(n)``.

    Notes
    -----
    The mock Sv Data is created in such a way where ``mat_A - mat_B`` will be
    the identity matrix.
    """

    if n_chan_freq < 3:
        raise RuntimeError("The input n_chan_freq must be greater than or equal to 3!")

    if dask_array:
        if chunks is None:
            raise RuntimeError("The input chunks must be provided if dask_array is True.")

    # matrix representing freqB
    mat_B = np.arange(n**2).reshape(n, n) - np.identity(n)

    # matrix representing freqA
    mat_A = np.arange(n**2).reshape(n, n)

    # construct channel values
    chan_vals = ["chan" + str(i) for i in range(1, n_chan_freq + 1)]

    # construct mock Sv data
    mock_Sv_data = [mat_A, np.identity(n), mat_B] + [np.identity(n) for i in range(3, n_chan_freq)]

    # set channel coordinate name (used for testing purposes)
    if not add_chan:
        channel_coord_name = "data_coord"
    else:
        channel_coord_name = "channel"

    # create mock Sv DataArray
    mock_Sv_da = xr.DataArray(
        data=np.stack(mock_Sv_data),
        coords={
            channel_coord_name: chan_vals,
            "ping_time": np.arange(n),
            "range_sample": np.arange(n),
        },
    )

    # create data variables for the Dataset
    if dask_array:
        data_vars = {"Sv": mock_Sv_da.chunk(chunks=chunks)}
    else:
        data_vars = {"Sv": mock_Sv_da}

    if add_freq_nom:
        # construct frequency_values
        freqs = [1, 1e3, 2, 2e3]
        freq_vals = [float(i) for i in freqs]

        # create mock frequency_nominal and add it to the Dataset variables
        mock_freq_nom = xr.DataArray(data=freq_vals, coords={channel_coord_name: chan_vals})
        data_vars["frequency_nominal"] = mock_freq_nom

    # create mock Dataset with Sv and frequency_nominal
    mock_Sv_ds = xr.Dataset(data_vars=data_vars)

    return mock_Sv_ds


def get_mock_source_ds_apply_mask(n: int, n_chan: int, is_delayed: bool) -> xr.Dataset:
    """
    Constructs a mock ``source_ds`` Dataset input for the
    ``apply_mask`` function.

    Parameters
    ----------
    n: int
        The ``ping_time`` and ``range_sample`` dimensions of each channel matrix
    n_chan: int
        Size of the ``channel`` coordinate
    is_delayed: bool
        If True, the returned Dataset variables ``var1`` and ``var2`` will be
        a Dask arrays, else they will be in-memory arrays

    Returns
    -------
    xr.Dataset
        A Dataset containing data variables ``var1, var2`` with coordinates
        ``('channel', 'ping_time', 'depth')`` and
        ``('channel', 'ping_time', 'range_sample')``.
        The variables are square matrices of ones for each ``channel``.
    """

    # construct channel values
    chan_vals = ["chan" + str(i) for i in range(1, n_chan + 1)]

    # construct mock variable data for each channel
    if is_delayed:
        mock_var_data = [dask.array.ones((n, n)) for i in range(n_chan)]
    else:
        mock_var_data = [np.ones((n, n)) for i in range(n_chan)]

    # create mock var1 and var2 DataArrays
<<<<<<< HEAD
    mock_var1_da = xr.DataArray(
        data=np.stack(mock_var_data),
        coords={
            "channel": ("channel", chan_vals, {"long_name": "channel name"}),
            "ping_time": np.arange(n),
            "range_sample": np.arange(n),
        },
        attrs={"long_name": "variable 1"},
    )
    mock_var2_da = xr.DataArray(
        data=np.stack(mock_var_data),
        coords={
            "channel": ("channel", chan_vals, {"long_name": "channel name"}),
            "ping_time": np.arange(n),
            "range_sample": np.arange(n),
        },
        attrs={"long_name": "variable 2"},
    )
=======
    mock_var1_da = xr.DataArray(data=np.stack(mock_var_data),
                                coords={"channel": ("channel", chan_vals, {"long_name": "channel name"}),
                                        "ping_time": np.arange(n), "depth": np.arange(n)},
                                attrs={"long_name": "variable 1"})
    mock_var2_da = xr.DataArray(data=np.stack(mock_var_data),
                                coords={"channel": ("channel", chan_vals, {"long_name": "channel name"}),
                                        "ping_time": np.arange(n),
                                        "range_sample": np.arange(n)},
                                attrs={"long_name": "variable 2"})
>>>>>>> 646759e6

    # create mock Dataset
    mock_ds = xr.Dataset(data_vars={"var1": mock_var1_da, "var2": mock_var2_da})

    return mock_ds


def create_input_mask(
    mask: Union[np.ndarray, List[np.ndarray]],
    mask_file: Optional[Union[str, List[str]]],
    mask_coords: Union[xr.core.coordinates.DataArrayCoordinates, dict],
):
    """
    A helper function that correctly constructs the mask input, so it can be
    used for ``apply_mask`` related tests.

    Parameters
    ----------
    mask: np.ndarray or list of np.ndarray
        The mask(s) that should be applied to ``var_name``
    mask_file: str or list of str, optional
        If provided, the ``mask`` input will be written to a temporary directory
        with file name ``mask_file``. This will then be used in ``apply_mask``.
    mask_coords: xr.core.coordinates.DataArrayCoordinates or dict
        The DataArray coordinates that should be used for each mask DataArray created
    """

    # initialize temp_dir
    temp_dir = None

    # make input numpy array masks into DataArrays
    if isinstance(mask, list):
        # initialize final mask
        mask_out = []

        # create temporary directory if mask_file is provided
        if any([isinstance(elem, str) for elem in mask_file]):
            # create temporary directory for mask_file
            temp_dir = tempfile.TemporaryDirectory()

        for mask_ind in range(len(mask)):
            # form DataArray from given mask data
            mask_da = xr.DataArray(
                data=[mask[mask_ind]], coords=mask_coords, name="mask_" + str(mask_ind)
            )

            if mask_file[mask_ind] is None:
                # set mask value to the DataArray given
                mask_out.append(mask_da)
            else:
                # write DataArray to temporary directory
                zarr_path = os.path.join(temp_dir.name, mask_file[mask_ind])
                mask_da.to_dataset().to_zarr(zarr_path)

                if isinstance(mask_file[mask_ind], pathlib.Path):
                    # make zarr_path into a Path object
                    zarr_path = pathlib.Path(zarr_path)

                # set mask value to created path
                mask_out.append(zarr_path)

    elif isinstance(mask, np.ndarray):
        # form DataArray from given mask data
        mask_da = xr.DataArray(data=[mask], coords=mask_coords, name="mask_0")

        if mask_file is None:
            # set mask to the DataArray formed
            mask_out = mask_da
        else:
            # create temporary directory for mask_file
            temp_dir = tempfile.TemporaryDirectory()

            # write DataArray to temporary directory
            zarr_path = os.path.join(temp_dir.name, mask_file)
            mask_da.to_dataset().to_zarr(zarr_path)

            if isinstance(mask_file, pathlib.Path):
                # make zarr_path into a Path object
                zarr_path = pathlib.Path(zarr_path)

            # set mask index to path
            mask_out = zarr_path

    return mask_out, temp_dir


@pytest.mark.parametrize(
    ("n", "n_chan_freq", "add_chan", "add_freq_nom", "freqAB", "chanAB"),
    [
        (5, 4, True, True, [1000.0, 2.0], None),
        (5, 4, True, True, None, ["chan1", "chan3"]),
        pytest.param(
            5,
            4,
            False,
            True,
            [1.0, 2000000.0],
            None,
            marks=pytest.mark.xfail(
                strict=True,
                reason="This should fail because the Dataset "
                "will not have the channel coordinate.",
            ),
        ),
        pytest.param(
            5,
            4,
            True,
            False,
            [1.0, 2.0],
            None,
            marks=pytest.mark.xfail(
                strict=True,
                reason="This should fail because the Dataset "
                "will not have the frequency_nominal variable.",
            ),
        ),
        pytest.param(
            5,
            4,
            True,
            True,
            [1.0, 4.0],
            None,
            marks=pytest.mark.xfail(
                strict=True,
                reason="This should fail because not all selected frequencies"
                "are in the frequency_nominal variable.",
            ),
        ),
        pytest.param(
            5,
            4,
            True,
            True,
            None,
            ["chan1", "chan9"],
            marks=pytest.mark.xfail(
                strict=True,
                reason="This should fail because not all selected channels"
                "are in the channel coordinate.",
            ),
        ),
    ],
    ids=[
        "dataset_input_freqAB_provided",
        "dataset_input_chanAB_provided",
        "dataset_no_channel",
        "dataset_no_frequency_nominal",
        "dataset_missing_freqAB_in_freq_nom",
        "dataset_missing_chanAB_in_channel",
    ],
)
def test_check_freq_diff_source_Sv(
    n: int,
    n_chan_freq: int,
    add_chan: bool,
    add_freq_nom: bool,
    freqAB: List[float],
    chanAB: List[str],
):
    """
    Test the inputs ``source_Sv, freqAB, chanAB`` for ``_check_freq_diff_source_Sv``.

    Parameters
    ----------
    n: int
        The number of rows (``ping_time``) and columns (``range_sample``) of
        each channel matrix
    n_chan_freq: int
        Determines the size of the ``channel`` coordinate and ``frequency_nominal``
        variable. To create mock data with known outcomes for ``frequency_differencing``,
        this value must be greater than or equal to 3.
    add_chan: bool
        If True the ``channel`` dimension will be named "channel", else it will
        be named "data_coord"
    add_freq_nom: bool
        If True the ``frequency_nominal`` variable will be added to the Dataset
    freqAB: list of float, optional
        The pair of nominal frequencies to be used for frequency-differencing, where
        the first element corresponds to ``freqA`` and the second element corresponds
        to ``freqB``
    chanAB: list of float, optional
        The pair of channels that will be used to select the nominal frequencies to be
        used for frequency-differencing, where the first element corresponds to ``freqA``
        and the second element corresponds to ``freqB``
    """

    source_Sv = get_mock_freq_diff_data(n, n_chan_freq, add_chan, add_freq_nom)

    _check_freq_diff_source_Sv(source_Sv, freqAB=freqAB, chanAB=chanAB)


@pytest.mark.parametrize(
    ("freqABEq", "chanABEq"),
    [
        ("1.0Hz-2.0Hz==1.0dB", None),
        (None, '"chan1"-"chan3"==1.0dB'),
        ("1.0 kHz - 2.0 MHz>=1.0 dB", None),
        (None, '"chan2-12 89" - "chan4 89-12" >= 1.0 dB'),
        pytest.param(
            "1.0kHz-2.0 kHz===1.0dB",
            None,
            marks=pytest.mark.xfail(
                strict=True, reason="This should fail because " "the operator is incorrect."
            ),
        ),
        pytest.param(
            None,
            '"chan1"-"chan3"===1.0 dB',
            marks=pytest.mark.xfail(
                strict=True, reason="This should fail because " "the operator is incorrect."
            ),
        ),
        pytest.param(
            "1.0 MHz-1.0MHz==1.0dB",
            None,
            marks=pytest.mark.xfail(
                strict=True, reason="This should fail because the " "frequencies are the same."
            ),
        ),
        pytest.param(
            None,
            '"chan1"-"chan1"==1.0 dB',
            marks=pytest.mark.xfail(
                strict=True, reason="This should fail because the " "channels are the same."
            ),
        ),
        pytest.param(
            "1.0 Hz-2.0==1.0dB",
            None,
            marks=pytest.mark.xfail(
                strict=True,
                reason="This should fail because unit of one of " "the frequency is missing.",
            ),
        ),
        pytest.param(
            None,
            '"chan1"-"chan3"==1.0',
            marks=pytest.mark.xfail(
                strict=True, reason="This should fail because unit of the " "difference is missing."
            ),
        ),
    ],
    ids=[
        "input_freqABEq_provided",
        "input_chanABEq_provided",
        "input_freqABEq_different_units",
        "input_chanABEq_provided",
        "input_freqABEq_wrong_operator",
        "input_chanABEq_wrong_operator",
        "input_freqABEq_duplicate_frequencies",
        "input_chanABEq_duplicate_channels",
        "input_freqABEq_missing_unit",
        "input_chanABEq_missing_unit",
    ],
)
def test_parse_freq_diff_eq(freqABEq: str, chanABEq: str):
    """
    Tests the inputs ``freqABEq, chanABEq`` for ``_parse_freq_diff_eq``.

    Parameters
    ----------
    freqABEq: string, optional
        The frequency differencing criteria.
    chanABEq: string, optional
        The frequency differencing criteria in terms of channel names where channel names
        in the criteria are enclosed in double quotes.
    """
    freq_vals = [1.0, 2.0, 1e3, 2e3, 1e6, 2e6]
    chan_vals = ["chan1", "chan3", "chan2-12 89", "chan4 89-12"]
    operator_vals = [">=", "=="]
    diff_val = 1.0
    freqAB, chanAB, operator, diff = _parse_freq_diff_eq(freqABEq=freqABEq, chanABEq=chanABEq)
    if freqAB is not None:
        for freq in freqAB:
            assert freq in freq_vals
    if chanAB is not None:
        for chan in chanAB:
            assert chan in chan_vals
    assert operator in operator_vals
    assert diff == diff_val


@pytest.mark.parametrize(
    (
        "n",
        "n_chan_freq",
        "freqABEq",
        "chanABEq",
        "mask_truth",
        "dask_array",
        "chunks",
    ),
    [
        (5, 4, "1.0Hz-2.0Hz== 1.0dB", None, np.identity(5), None, None),
        (5, 4, None, '"chan1"-"chan3" == 1.0 dB', np.identity(5), None, None),
        (5, 4, "2.0 Hz - 1.0 Hz==1.0 dB", None, np.zeros((5, 5)), None, None),
        (5, 4, None, '"chan3" - "chan1"==1.0 dB', np.zeros((5, 5)), None, None),
        (5, 4, "1.0 Hz-2.0Hz>=1.0dB", None, np.identity(5), None, None),
        (5, 4, None, '"chan1" - "chan3" >= 1.0 dB', np.identity(5), None, None),
        (5, 4, "1.0 kHz - 2.0 kHz > 1.0dB", None, np.zeros((5, 5)), None, None),
        (5, 4, None, '"chan1"-"chan3">1.0 dB', np.zeros((5, 5)), None, None),
        (5, 4, "1.0kHz-2.0 kHz<=1.0dB", None, np.ones((5, 5)), None, None),
        (5, 4, None, '"chan1" - "chan3" <= 1.0 dB', np.ones((5, 5)), None, None),
        (5, 4, "1.0 Hz-2.0Hz<1.0dB", None, np.ones((5, 5)) - np.identity(5), None, None),
        (5, 4, None, '"chan1"-"chan3"< 1.0 dB', np.ones((5, 5)) - np.identity(5), None, None),
        # Dask Arrays
        (
            500,
            4,
            "1.0Hz-2.0Hz== 1.0dB",
            None,
            np.identity(500),
            True,
            {
                "ping_time": 10,
                "range_sample": 10,
            },
        ),
        (
            500,
            4,
            None,
            '"chan1"-"chan3" == 1.0 dB',
            np.identity(500),
            True,
            {
                "ping_time": 25,
                "range_sample": 25,
            },
        ),
        (
            1000,
            4,
            "2.0 Hz - 1.0 Hz==1.0 dB",
            None,
            np.zeros((1000, 1000)),
            True,
            {
                "ping_time": 200,
                "range_sample": 200,
            },
        ),
        (
            750,
            4,
            None,
            '"chan3" - "chan1"==1.0 dB',
            np.zeros((750, 750)),
            True,
            {
                "ping_time": 60,
                "range_sample": 40,
            },
        ),
        (
            5,
            4,
            "1.0 Hz-2.0Hz>=1.0dB",
            None,
            np.identity(5),
            True,
            {
                "ping_time": -1,
                "range_sample": -1,
            },
        ),
        (
            600,
            4,
            None,
            '"chan1" - "chan3" >= 1.0 dB',
            np.identity(600),
            True,
            {
                "ping_time": 120,
                "range_sample": 60,
            },
        ),
        (
            700,
            4,
            "1.0 kHz - 2.0 kHz > 1.0dB",
            None,
            np.zeros((700, 700)),
            True,
            {
                "ping_time": 100,
                "range_sample": 100,
            },
        ),
        (
            800,
            4,
            None,
            '"chan1"-"chan3">1.0 dB',
            np.zeros((800, 800)),
            True,
            {
                "ping_time": 120,
                "range_sample": 150,
            },
        ),
        (
            5,
            4,
            "1.0kHz-2.0 kHz<=1.0dB",
            None,
            np.ones((5, 5)),
            True,
            {
                "ping_time": -1,
                "range_sample": -1,
            },
        ),
        (
            500,
            4,
            None,
            '"chan1" - "chan3" <= 1.0 dB',
            np.ones((500, 500)),
            True,
            {
                "ping_time": 50,
                "range_sample": 50,
            },
        ),
        (
            500,
            4,
            "1.0 Hz-2.0Hz<1.0dB",
            None,
            np.ones((500, 500)) - np.identity(500),
            True,
            {
                "ping_time": 100,
                "range_sample": 100,
            },
        ),
        (
            10000,
            4,
            None,
            '"chan1"-"chan3"< 1.0 dB',
            np.ones((10000, 10000)) - np.identity(10000),
            True,
            {
                "ping_time": 1000,
                "range_sample": 1000,
            },
        ),
    ],
    ids=[
        "freqAB_sel_op_equals",
        "chanAB_sel_op_equals",
        "reverse_freqAB_sel_op_equals",
        "reverse_chanAB_sel_op_equals",
        "freqAB_sel_op_ge",
        "chanAB_sel_op_ge",
        "freqAB_sel_op_greater",
        "chanAB_sel_op_greater",
        "freqAB_sel_op_le",
        "chanAB_sel_op_le",
        "freqAB_sel_op_less",
        "chanAB_sel_op_less",
        # Dask Arrays
        "freqAB_sel_op_equals_dask",
        "chanAB_sel_op_equals_dask",
        "reverse_freqAB_sel_op_equals_dask",
        "reverse_chanAB_sel_op_equals_dask",
        "freqAB_sel_op_ge_dask",
        "chanAB_sel_op_ge_dask",
        "freqAB_sel_op_greater_dask",
        "chanAB_sel_op_greater_dask",
        "freqAB_sel_op_le_dask",
        "chanAB_sel_op_le_dask",
        "freqAB_sel_op_less_dask",
        "chanAB_sel_op_less_dask",
    ],
)
def test_frequency_differencing(
    n: int,
    n_chan_freq: int,
    freqABEq: str,
    chanABEq: str,
    mask_truth: np.ndarray,
    dask_array: bool,
    chunks: dict,
):
    """
    Tests that the output values of ``frequency_differencing`` are what we
    expect, the output is a DataArray, and that the name of the DataArray is correct.

    Parameters
    ----------
    n: int
        The number of rows (``ping_time``) and columns (``range_sample``) of
        each channel matrix
    n_chan_freq: int
        Determines the size of the ``channel`` coordinate and ``frequency_nominal``
        variable. To create mock data with known outcomes for ``frequency_differencing``,
        this value must be greater than or equal to 3.
    freqABEq: string, optional
        The frequency differencing criteria.
    chanABEq: string, optional
        The frequency differencing criteria in terms of channel names where channel names
        in the criteria are enclosed in double quotes.
    mask_truth: np.ndarray
        The truth value for the output mask, provided the given inputs
    dask_array: bool
        The boolean value to decide if the mock Sv Dataset is dask or not
    chunks: dict
        The chunk sizes along ping_time and range_sample dimension
    """

    # obtain mock Sv Dataset
    mock_Sv_ds = get_mock_freq_diff_data(
        n,
        n_chan_freq,
        add_chan=True,
        add_freq_nom=True,
        dask_array=dask_array,
        chunks=chunks,
    )

    if dask_array:
        assert mock_Sv_ds["Sv"].chunks != None

    # obtain the frequency-difference mask for mock_Sv_ds
    out = ep.mask.frequency_differencing(
        source_Sv=mock_Sv_ds, storage_options={}, freqABEq=freqABEq, chanABEq=chanABEq
    )

    if dask_array:
        # ensure that the output values are correct
        assert np.all(out.data.compute() == mask_truth)
    else:
        # ensure that the output values are correct
        assert np.all(out == mask_truth)

    # ensure that the output is a DataArray
    assert isinstance(out, xr.DataArray)

    # test that the output DataArray is correctly names
    assert out.name == "mask"


@pytest.mark.parametrize(
    ("n", "n_chan", "mask_np", "mask_file", "storage_options_mask"),
    [
        (5, 1, np.identity(5), None, {}),
        (5, 1, [np.identity(5), np.identity(5)], [None, None], {}),
        (5, 1, [np.identity(5), np.identity(5)], [None, None], [{}, {}]),
        (5, 1, np.identity(5), "path/to/mask.zarr", {}),
        (5, 1, [np.identity(5), np.identity(5)], ["path/to/mask0.zarr", "path/to/mask1.zarr"], {}),
        (5, 1, np.identity(5), pathlib.Path("path/to/mask.zarr"), {}),
        (
            5,
            1,
            [np.identity(5), np.identity(5), np.identity(5)],
            [None, "path/to/mask0.zarr", pathlib.Path("path/to/mask1.zarr")],
            {},
        ),
    ],
    ids=[
        "mask_da",
        "mask_list_da_single_storage",
        "mask_list_da_list_storage",
        "mask_str_path",
        "mask_list_str_path",
        "mask_pathlib",
        "mask_mixed_da_str_pathlib",
    ],
)
def test_validate_and_collect_mask_input(
    n: int,
    n_chan: int,
    mask_np: Union[np.ndarray, List[np.ndarray]],
    mask_file: Optional[Union[str, pathlib.Path, List[Union[str, pathlib.Path]]]],
    storage_options_mask: Union[dict, List[dict]],
):
    """
    Tests the allowable types for the mask input and corresponding storage options.

    Parameters
    ----------
    n: int
        The number of rows (``x``) and columns (``y``) of
        each channel matrix
    n_chan: int
        Determines the size of the ``channel`` coordinate
    mask_np: np.ndarray or list of np.ndarray
        The mask(s) that should be applied to ``var_name``
    mask_file: str or list of str, optional
        If provided, the ``mask`` input will be written to a temporary directory
        with file name ``mask_file``. This will then be used in ``apply_mask``.
    storage_options_mask: dict or list of dict, default={}
        Any additional parameters for the storage backend, corresponding to the
        path provided for ``mask``

    Notes
    -----
    The input for ``storage_options_mask`` will only contain the value `{}` or a list of
    empty dictionaries as other options are already tested in
    ``test_utils_io.py::test_validate_output_path`` and are therefore not included here.
    """

    # construct channel values
    chan_vals = ["chan" + str(i) for i in range(1, n_chan + 1)]

    # create coordinates that will be used by all DataArrays created
    coords = {
        "channel": ("channel", chan_vals, {"long_name": "channel name"}),
        "ping_time": np.arange(n),
        "range_sample": np.arange(n),
    }

    # create input mask and obtain temporary directory, if it was created
    mask, _ = create_input_mask(mask_np, mask_file, coords)

    mask_out = _validate_and_collect_mask_input(
        mask=mask, storage_options_mask=storage_options_mask
    )

    if isinstance(mask_out, list):
        for ind, da in enumerate(mask_out):
            # create known solution for mask
            mask_da = xr.DataArray(
                data=[mask_np[ind] for i in range(n_chan)], coords=coords, name="mask_" + str(ind)
            )

            assert da.identical(mask_da)
    else:
        # create known solution for mask
        mask_da = xr.DataArray(data=[mask_np for i in range(n_chan)], coords=coords, name="mask_0")
        assert mask_out.identical(mask_da)


@pytest.mark.parametrize(
    ("mask_list"),
    [
    pytest.param(
        [xr.DataArray([np.identity(4)], dims=['channel', 'ping_time', 'depth'],
                       coords={'channel': ['channel_0']})]
    ),
    pytest.param(
        [xr.DataArray([np.identity(4), np.identity(4)], dims=['channel', 'ping_time', 'depth'],
                       coords={'channel': ['channel_0', 'channel_1']})]
    ),
    pytest.param(
        [xr.DataArray([np.identity(4), np.identity(4)], dims=['channel', 'ping_time', 'depth'],
                       coords={'channel': ['channel_0', 'channel_1']}),
        xr.DataArray([np.identity(4), np.identity(4)], dims=['channel', 'ping_time', 'depth'],
                       coords={'channel': ['channel_0', 'channel_1']})]
    ),
    pytest.param(
        [xr.DataArray([np.identity(3), np.identity(3)], dims=['channel', 'ping_time', 'depth'],
                       coords={'channel': ['channel_0', 'channel_1']}),
        xr.DataArray([np.identity(4), np.identity(4)], dims=['channel', 'ping_time', 'depth'],
                       coords={'channel': ['channel_0', 'channel_1']})],
        marks=pytest.mark.xfail(
            strict=True,
            reason="This should fail because the channel dims are not uniform."
        ))
    ],
    ids=["single_channel_mask", "double_channel", "double_channel_double_masks",
         "inconsistent_channels_across_two_masks"]
)
def test_multi_mask_validate_and_collect_mask(mask_list: List[xr.DataArray]):
    """
    Tests the allowable types and dimensions for multimask input.

    Parameters
    ----------
    mask_list: List[xr.DataArray]
        Multimask input to be tested in validate and collect mask input.
    """

    _validate_and_collect_mask_input(mask=mask_list, storage_options_mask={})


@pytest.mark.parametrize(
    ("n", "n_chan", "var_name", "fill_value"),
    [
<<<<<<< HEAD
        pytest.param(
            4,
            2,
            2.0,
            np.nan,
            marks=pytest.mark.xfail(
                strict=True, reason="This should fail because the var_name is not a string."
            ),
        ),
        pytest.param(
            4,
            2,
            "var3",
            np.nan,
            marks=pytest.mark.xfail(
                strict=True,
                reason="This should fail because mock_ds will " "not have var_name=var3 in it.",
            ),
        ),
        pytest.param(
            4,
            2,
            "var1",
            "1.0",
            marks=pytest.mark.xfail(
                strict=True, reason="This should fail because fill_value is an incorrect type."
            ),
        ),
        (4, 2, "var1", 1),
        (4, 2, "var1", 1.0),
        (2, 1, "var1", np.identity(2)[None, :]),
        (
            2,
            1,
            "var1",
            xr.DataArray(
                data=np.array([[[1.0, 0], [0, 1]]]),
                coords={"channel": ["chan1"], "ping_time": [0, 1], "range_sample": [0, 1]},
            ),
        ),
        pytest.param(
            4,
            2,
            "var1",
            np.identity(2),
            marks=pytest.mark.xfail(
                strict=True, reason="This should fail because fill_value is not the right shape."
            ),
        ),
        pytest.param(
            4,
            2,
            "var1",
            xr.DataArray(
                data=np.array([[1.0, 0], [0, 1]]),
                coords={"ping_time": [0, 1], "range_sample": [0, 1]},
            ),
            marks=pytest.mark.xfail(
                strict=True, reason="This should fail because fill_value is not the right shape."
            ),
        ),
    ],
    ids=[
        "wrong_var_name_type",
        "no_var_name_ds",
        "wrong_fill_value_type",
        "fill_value_int",
        "fill_value_float",
        "fill_value_np_array",
        "fill_value_DataArray",
        "fill_value_np_array_wrong_shape",
        "fill_value_DataArray_wrong_shape",
    ],
=======
        pytest.param(4, 2, 2.0, np.nan,
                     marks=pytest.mark.xfail(strict=True,
                                             reason="This should fail because the var_name is not a string.")),
        pytest.param(4, 2, "var3", np.nan,
                     marks=pytest.mark.xfail(strict=True,
                                             reason="This should fail because mock_ds will "
                                                    "not have var_name=var3 in it.")),
        pytest.param(4, 2, "var2", "1.0",
                     marks=pytest.mark.xfail(strict=True,
                                             reason="This should fail because fill_value is an incorrect type.")),
        (4, 2, "var1", 1),
        (4, 2, "var1", 1.0),
        pytest.param(2, 1, "var1", np.identity(2)[None, :],
                     marks=pytest.mark.xfail(strict=True,
                     reason="This should fail because fill_value is an incorrect type.")),
        (2, 1, "var1", xr.DataArray(data=np.array([[[1.0, 0], [0, 1]]]),
                                    coords={"channel": ["chan1"], "ping_time": [0, 1], "depth": [0, 1]})
         ),          
        pytest.param(4, 2, "var2",
                     xr.DataArray(data=np.array([[1.0, 0], [0, 1]]),
                                  coords={"ping_time": [0, 1], "range_sample": [0, 1]}),
                     marks=pytest.mark.xfail(strict=True,
                                             reason="This should fail because fill_value is not the right shape.")),
    ],
    ids=["wrong_var_name_type", "no_var_name_ds", "wrong_fill_value_type", "fill_value_int",
         "fill_value_float", "fill_value_np_array", "fill_value_DataArray",
         "fill_value_DataArray_wrong_shape"]
>>>>>>> 646759e6
)
def test_check_var_name_fill_value(
    n: int, n_chan: int, var_name: str, fill_value: Union[int, float, np.ndarray, xr.DataArray]
):
    """
    Ensures that the function ``_check_var_name_fill_value`` is behaving as expected.

    Parameters
    ----------
    n: int
        The number of rows (``x``) and columns (``y``) of
        each channel matrix
    n_chan: int
        Determines the size of the ``channel`` coordinate
    var_name: {"var1", "var2"}
        The variable name in the mock Dataset to apply the mask to
    fill_value: int, float, np.ndarray, or xr.DataArray
        Value(s) at masked indices
    """

    # obtain mock Dataset containing var_name
    mock_ds = get_mock_source_ds_apply_mask(n, n_chan, is_delayed=False)

    _check_var_name_fill_value(source_ds=mock_ds, var_name=var_name, fill_value=fill_value)


@pytest.mark.parametrize(
    (
        "n",
        "n_chan",
        "var_name",
        "mask",
        "mask_file",
        "fill_value",
        "is_delayed",
        "var_masked_truth",
        "no_channel",
    ),
    [
        # single_mask_default_fill
        (
            2,
            1,
            "var1",
            np.identity(2),
            None,
            np.nan,
            False,
            np.array([[1, np.nan], [np.nan, 1]]),
            False,
        ),
        # single_mask_default_fill_no_channel
        (
            2,
            1,
            "var1",
            np.identity(2),
            None,
            np.nan,
            False,
            np.array([[1, np.nan], [np.nan, 1]]),
            True,
        ),
        # single_mask_float_fill
        (2, 1, "var1", np.identity(2), None, 2.0, False, np.array([[1, 2.0], [2.0, 1]]), False),
        # single_mask_np_array_fill
<<<<<<< HEAD
        (
            2,
            1,
            "var1",
            np.identity(2),
            None,
            np.array([[[np.nan, np.nan], [np.nan, np.nan]]]),
            False,
            np.array([[1, np.nan], [np.nan, 1]]),
            False,
        ),
=======
        pytest.param(
            2, 1, "var1", np.identity(2), None, np.array([[[np.nan, np.nan], [np.nan, np.nan]]]),
            False, np.array([[1, np.nan], [np.nan, 1]]), False,
            marks=pytest.mark.xfail(strict=True,
            reason="This should fail because fill_value is an incorrect type.")),
>>>>>>> 646759e6
        # single_mask_DataArray_fill
        (
            2,
            1,
            "var1",
            np.identity(2),
            None,
            xr.DataArray(
                data=np.array([[[np.nan, np.nan], [np.nan, np.nan]]]),
                coords={"channel": ["chan1"], "ping_time": [0, 1], "range_sample": [0, 1]},
            ),
            False,
            np.array([[1, np.nan], [np.nan, 1]]),
            False,
        ),
        # list_mask_all_np
        (
            2,
            1,
            "var1",
            [np.identity(2), np.array([[0, 1], [0, 1]])],
            [None, None],
            2.0,
            False,
            np.array([[2.0, 2.0], [2.0, 1]]),
            False,
        ),
        # single_mask_ds_delayed
        (2, 1, "var1", np.identity(2), None, 2.0, True, np.array([[1, 2.0], [2.0, 1]]), False),
        # single_mask_as_path
        (
            2,
            1,
            "var1",
            np.identity(2),
            "test.zarr",
            2.0,
            True,
            np.array([[1, 2.0], [2.0, 1]]),
            False,
        ),
        # list_mask_all_path
        (
            2,
            1,
            "var1",
            [np.identity(2), np.array([[0, 1], [0, 1]])],
            ["test0.zarr", "test1.zarr"],
            2.0,
            False,
            np.array([[2.0, 2.0], [2.0, 1]]),
            False,
        ),
        # list_mask_some_path
        (
            2,
            1,
            "var1",
            [np.identity(2), np.array([[0, 1], [0, 1]])],
            ["test0.zarr", None],
            2.0,
            False,
            np.array([[2.0, 2.0], [2.0, 1]]),
            False,
        ),
    ],
    ids=[
        "single_mask_default_fill",
        "single_mask_default_fill_no_channel",
        "single_mask_float_fill",
        "single_mask_np_array_fill",
        "single_mask_DataArray_fill",
        "list_mask_all_np",
        "single_mask_ds_delayed",
        "single_mask_as_path",
        "list_mask_all_path",
        "list_mask_some_path",
    ],
)
def test_apply_mask(
    n: int,
    n_chan: int,
    var_name: str,
    mask: Union[np.ndarray, List[np.ndarray]],
    mask_file: Optional[Union[str, List[str]]],
    fill_value: Union[int, float, np.ndarray, xr.DataArray],
    is_delayed: bool,
    var_masked_truth: np.ndarray,
    no_channel: bool,
):
    """
    Ensures that ``apply_mask`` functions correctly.

    Parameters
    ----------
    n: int
        The number of rows (``x``) and columns (``y``) of
        each channel matrix
    n_chan: int
        Determines the size of the ``channel`` coordinate
    var_name: {"var1", "var2"}
        The variable name in the mock Dataset to apply the mask to
    mask: np.ndarray or list of np.ndarray
        The mask(s) that should be applied to ``var_name``
    mask_file: str or list of str, optional
        If provided, the ``mask`` input will be written to a temporary directory
        with file name ``mask_file``. This will then be used in ``apply_mask``.
    fill_value: int, float, np.ndarray, or xr.DataArray
        Value(s) at masked indices
    var_masked_truth: np.ndarray
        The true value of ``var_name`` values after the mask has been applied
    is_delayed: bool
        If True, makes all variables in constructed mock Dataset Dask arrays,
        else they will be in-memory arrays
    """

    # obtain mock Dataset containing var_name
    mock_ds = get_mock_source_ds_apply_mask(n, n_chan, is_delayed)

    # create input mask and obtain temporary directory, if it was created
    mask, temp_dir = create_input_mask(mask, mask_file, mock_ds[var_name].coords)

    # create DataArray form of the known truth value
    var_masked_truth = xr.DataArray(
        data=np.stack([var_masked_truth for i in range(n_chan)]),
        coords=mock_ds[var_name].coords,
        attrs=mock_ds[var_name].attrs,
    )
    var_masked_truth.name = mock_ds[var_name].name

    if no_channel:
        mock_ds = mock_ds.isel(channel=0)
        mask = mask.isel(channel=0)
        var_masked_truth = var_masked_truth.isel(channel=0)

    # apply the mask to var_name
    masked_ds = echopype.mask.apply_mask(
        source_ds=mock_ds,
        var_name=var_name,
        mask=mask,
        fill_value=fill_value,
        storage_options_ds={},
        storage_options_mask={},
    )

    # check that masked_ds[var_name] == var_masked_truth
    assert masked_ds[var_name].equals(var_masked_truth)

    # check that the output Dataset has lazy elements, if the input was lazy
    if is_delayed:
        assert isinstance(masked_ds[var_name].data, dask.array.Array)

    if temp_dir:
        # remove the temporary directory, if it was created
        temp_dir.cleanup()


@pytest.mark.integration
@pytest.mark.parametrize(
    ("source_has_ch", "mask", "truth_da"),
    [   
        # source_with_ch_mask_list_with_ch
        (True, [
        xr.DataArray(
            np.array([np.identity(2), np.identity(2)]),
            coords={"channel": ["chan1", "chan2"], "ping_time": np.arange(2), "depth": np.arange(2)},
            attrs={"long_name": "mask_with_channel"},
        ),
        xr.DataArray(
            np.array([np.zeros_like(np.identity(2))]),
            coords={"channel": ["chan3"], "ping_time": np.arange(2), "depth": np.arange(2)},
            attrs={"long_name": "mask_with_channel"},
        ),
        ],
        xr.DataArray(
            np.array([[[1, np.nan], [np.nan, 1]],
                     [[1, np.nan], [np.nan, 1]],
                     [[np.nan, np.nan], [np.nan, np.nan]]]),
            coords={"channel": ["chan1", "chan2", "chan3"],
                    "ping_time": np.arange(2), "depth": np.arange(2)},
        )),

        # source_with_ch_mask_list_with_ch_fail_different_channel_lengths
        (True, [
        xr.DataArray(
            np.array([np.identity(2)]),
            coords={"channel": ["chan1"], "ping_time": np.arange(2), "depth": np.arange(2)},
            attrs={"long_name": "mask_with_channel"},
        ),
        xr.DataArray(
            np.array([np.zeros_like(np.identity(2))]),
            coords={"channel": ["chan3"], "ping_time": np.arange(2), "depth": np.arange(2)},
            attrs={"long_name": "mask_with_channel"},
        ),
        ],
        None),

        # source_with_ch_mask_with_ch
        (True,
        xr.DataArray(
            np.array([np.identity(2), np.identity(2), np.ones_like(np.identity(2))]),
            coords={"channel": ["chan1", "chan2", "chan3"], "ping_time": np.arange(2), "depth": np.arange(2)},
            attrs={"long_name": "mask_with_channel"},
        ),
        xr.DataArray(
            np.array([[[1, np.nan], [np.nan, 1]],
                     [[1, np.nan], [np.nan, 1]],
                     [[1, 1], [1, 1]]]),
            coords={"channel": ["chan1", "chan2", "chan3"],
                    "ping_time": np.arange(2), "depth": np.arange(2)},
        )),

        # source_with_ch_mask_no_ch
        (True, xr.DataArray(
            np.identity(2),
            coords={"ping_time": np.arange(2), "depth": np.arange(2)},
            attrs={"long_name": "mask_no_channel"},
        ),
        xr.DataArray(
            np.array([[[1, 1, 1], [np.nan, np.nan, np.nan]],
                      [[np.nan, np.nan, np.nan], [1, 1, 1]]]),
            coords={"ping_time": np.arange(2), "depth": np.arange(2),
                    "channel": ["chan1", "chan2", "chan3"]}
        )),

        # source_no_ch_mask_with_ch_fail
        (False, xr.DataArray(
            np.array([np.identity(2)]),
            coords={"channel": ["chan1"], "ping_time": np.arange(2), "depth": np.arange(2)},
            attrs={"long_name": "mask_with_channel"},
        ),
        None),

        # source_no_ch_mask_no_ch
        (False, xr.DataArray(
            np.identity(2),
            coords={"ping_time": np.arange(2), "depth": np.arange(2)},
            attrs={"long_name": "mask_no_channel"},
        ),
        xr.DataArray(
            np.array([[1, np.nan], [np.nan, 1]]),
            coords={"ping_time": np.arange(2), "depth": np.arange(2)}
        )),

        # source_no_ch_mask_no_ch_fail_different_ping_time_depth_shape
        (False, xr.DataArray(
            np.zeros((3, 1)),
            coords={"ping_time": np.arange(3), "depth": np.arange(1)},
            attrs={"long_name": "mask_no_channel"},
        ),
        None),
    ],
    ids=[
        "source_with_ch_mask_list_with_ch",
        "source_with_ch_mask_list_with_ch_fail_different_channel_lengths",
        "source_with_ch_mask_with_ch",
        "source_with_ch_mask_no_ch",
        "source_no_ch_mask_with_ch_fail",
        "source_no_ch_mask_no_ch",
<<<<<<< HEAD
    ],
)
def test_apply_mask_channel_variation(source_has_ch, mask_has_ch):
    source_ds = get_mock_source_ds_apply_mask(2, 3, False)
    var_name = "var1"

    if mask_has_ch:
        mask = xr.DataArray(
            np.array([np.identity(2)]),
            coords={"channel": ["chA"], "ping_time": np.arange(2), "range_sample": np.arange(2)},
            attrs={"long_name": "mask_with_channel"},
        )
    else:
        mask = xr.DataArray(
            np.identity(2),
            coords={"ping_time": np.arange(2), "range_sample": np.arange(2)},
            attrs={"long_name": "mask_no_channel"},
        )

    if source_has_ch:
        masked_ds = echopype.mask.apply_mask(source_ds, mask, var_name)
    else:
        source_ds[f"{var_name}_ch0"] = source_ds[var_name].isel(channel=0).squeeze()
        var_name = f"{var_name}_ch0"
        masked_ds = echopype.mask.apply_mask(source_ds, mask, var_name)

    # Output dimension will be the same as source
    if source_has_ch:
        truth_da = xr.DataArray(
            np.array([[[1, np.nan], [np.nan, 1]]] * 3),
            coords={
                "channel": ["chan1", "chan2", "chan3"],
                "ping_time": np.arange(2),
                "range_sample": np.arange(2),
            },
            attrs=source_ds[var_name].attrs,
        )
    else:
        truth_da = xr.DataArray(
            [[1, np.nan], [np.nan, 1]],
            coords={"ping_time": np.arange(2), "range_sample": np.arange(2)},
            attrs=source_ds[var_name].attrs,
        )

    assert masked_ds[var_name].equals(truth_da)
=======
        "source_no_ch_mask_no_ch_fail_different_ping_time_depth_shape",
    ]
)
def test_apply_mask_channel_variation(source_has_ch, mask, truth_da):

    # Create source dataset
    source_ds = get_mock_source_ds_apply_mask(2, 3, False)
    var_name = "var1"

    if truth_da is None:
        # Attempt to apply mask w/ 'bad' shapes and check for raised ValueError
        with pytest.raises(ValueError):
            if source_has_ch:
                masked_ds = echopype.mask.apply_mask(source_ds,
                                                    mask,
                                                    var_name
                                                    )
            else:
                source_ds[f"{var_name}_ch0"] = source_ds[var_name].isel(channel=0).squeeze()
                var_name = f"{var_name}_ch0"
                masked_ds = echopype.mask.apply_mask(source_ds,
                                                    mask,
                                                    var_name
                                                    )
    else:
        # Apply mask and check matching truth_da
        if source_has_ch:
            masked_ds = echopype.mask.apply_mask(source_ds,
                                                mask,
                                                var_name
                                                )
        else:
            source_ds[f"{var_name}_ch0"] = source_ds[var_name].isel(channel=0).squeeze()
            var_name = f"{var_name}_ch0"
            masked_ds = echopype.mask.apply_mask(source_ds,
                                                mask,
                                                var_name
                                                )
        
        # Check mask to match truth
        assert masked_ds[var_name].equals(truth_da)
>>>>>>> 646759e6
<|MERGE_RESOLUTION|>--- conflicted
+++ resolved
@@ -149,26 +149,6 @@
         mock_var_data = [np.ones((n, n)) for i in range(n_chan)]
 
     # create mock var1 and var2 DataArrays
-<<<<<<< HEAD
-    mock_var1_da = xr.DataArray(
-        data=np.stack(mock_var_data),
-        coords={
-            "channel": ("channel", chan_vals, {"long_name": "channel name"}),
-            "ping_time": np.arange(n),
-            "range_sample": np.arange(n),
-        },
-        attrs={"long_name": "variable 1"},
-    )
-    mock_var2_da = xr.DataArray(
-        data=np.stack(mock_var_data),
-        coords={
-            "channel": ("channel", chan_vals, {"long_name": "channel name"}),
-            "ping_time": np.arange(n),
-            "range_sample": np.arange(n),
-        },
-        attrs={"long_name": "variable 2"},
-    )
-=======
     mock_var1_da = xr.DataArray(data=np.stack(mock_var_data),
                                 coords={"channel": ("channel", chan_vals, {"long_name": "channel name"}),
                                         "ping_time": np.arange(n), "depth": np.arange(n)},
@@ -178,7 +158,6 @@
                                         "ping_time": np.arange(n),
                                         "range_sample": np.arange(n)},
                                 attrs={"long_name": "variable 2"})
->>>>>>> 646759e6
 
     # create mock Dataset
     mock_ds = xr.Dataset(data_vars={"var1": mock_var1_da, "var2": mock_var2_da})
@@ -864,81 +843,6 @@
 @pytest.mark.parametrize(
     ("n", "n_chan", "var_name", "fill_value"),
     [
-<<<<<<< HEAD
-        pytest.param(
-            4,
-            2,
-            2.0,
-            np.nan,
-            marks=pytest.mark.xfail(
-                strict=True, reason="This should fail because the var_name is not a string."
-            ),
-        ),
-        pytest.param(
-            4,
-            2,
-            "var3",
-            np.nan,
-            marks=pytest.mark.xfail(
-                strict=True,
-                reason="This should fail because mock_ds will " "not have var_name=var3 in it.",
-            ),
-        ),
-        pytest.param(
-            4,
-            2,
-            "var1",
-            "1.0",
-            marks=pytest.mark.xfail(
-                strict=True, reason="This should fail because fill_value is an incorrect type."
-            ),
-        ),
-        (4, 2, "var1", 1),
-        (4, 2, "var1", 1.0),
-        (2, 1, "var1", np.identity(2)[None, :]),
-        (
-            2,
-            1,
-            "var1",
-            xr.DataArray(
-                data=np.array([[[1.0, 0], [0, 1]]]),
-                coords={"channel": ["chan1"], "ping_time": [0, 1], "range_sample": [0, 1]},
-            ),
-        ),
-        pytest.param(
-            4,
-            2,
-            "var1",
-            np.identity(2),
-            marks=pytest.mark.xfail(
-                strict=True, reason="This should fail because fill_value is not the right shape."
-            ),
-        ),
-        pytest.param(
-            4,
-            2,
-            "var1",
-            xr.DataArray(
-                data=np.array([[1.0, 0], [0, 1]]),
-                coords={"ping_time": [0, 1], "range_sample": [0, 1]},
-            ),
-            marks=pytest.mark.xfail(
-                strict=True, reason="This should fail because fill_value is not the right shape."
-            ),
-        ),
-    ],
-    ids=[
-        "wrong_var_name_type",
-        "no_var_name_ds",
-        "wrong_fill_value_type",
-        "fill_value_int",
-        "fill_value_float",
-        "fill_value_np_array",
-        "fill_value_DataArray",
-        "fill_value_np_array_wrong_shape",
-        "fill_value_DataArray_wrong_shape",
-    ],
-=======
         pytest.param(4, 2, 2.0, np.nan,
                      marks=pytest.mark.xfail(strict=True,
                                              reason="This should fail because the var_name is not a string.")),
@@ -966,7 +870,6 @@
     ids=["wrong_var_name_type", "no_var_name_ds", "wrong_fill_value_type", "fill_value_int",
          "fill_value_float", "fill_value_np_array", "fill_value_DataArray",
          "fill_value_DataArray_wrong_shape"]
->>>>>>> 646759e6
 )
 def test_check_var_name_fill_value(
     n: int, n_chan: int, var_name: str, fill_value: Union[int, float, np.ndarray, xr.DataArray]
@@ -1033,25 +936,11 @@
         # single_mask_float_fill
         (2, 1, "var1", np.identity(2), None, 2.0, False, np.array([[1, 2.0], [2.0, 1]]), False),
         # single_mask_np_array_fill
-<<<<<<< HEAD
-        (
-            2,
-            1,
-            "var1",
-            np.identity(2),
-            None,
-            np.array([[[np.nan, np.nan], [np.nan, np.nan]]]),
-            False,
-            np.array([[1, np.nan], [np.nan, 1]]),
-            False,
-        ),
-=======
         pytest.param(
             2, 1, "var1", np.identity(2), None, np.array([[[np.nan, np.nan], [np.nan, np.nan]]]),
             False, np.array([[1, np.nan], [np.nan, 1]]), False,
             marks=pytest.mark.xfail(strict=True,
             reason="This should fail because fill_value is an incorrect type.")),
->>>>>>> 646759e6
         # single_mask_DataArray_fill
         (
             2,
@@ -1311,53 +1200,6 @@
         "source_with_ch_mask_no_ch",
         "source_no_ch_mask_with_ch_fail",
         "source_no_ch_mask_no_ch",
-<<<<<<< HEAD
-    ],
-)
-def test_apply_mask_channel_variation(source_has_ch, mask_has_ch):
-    source_ds = get_mock_source_ds_apply_mask(2, 3, False)
-    var_name = "var1"
-
-    if mask_has_ch:
-        mask = xr.DataArray(
-            np.array([np.identity(2)]),
-            coords={"channel": ["chA"], "ping_time": np.arange(2), "range_sample": np.arange(2)},
-            attrs={"long_name": "mask_with_channel"},
-        )
-    else:
-        mask = xr.DataArray(
-            np.identity(2),
-            coords={"ping_time": np.arange(2), "range_sample": np.arange(2)},
-            attrs={"long_name": "mask_no_channel"},
-        )
-
-    if source_has_ch:
-        masked_ds = echopype.mask.apply_mask(source_ds, mask, var_name)
-    else:
-        source_ds[f"{var_name}_ch0"] = source_ds[var_name].isel(channel=0).squeeze()
-        var_name = f"{var_name}_ch0"
-        masked_ds = echopype.mask.apply_mask(source_ds, mask, var_name)
-
-    # Output dimension will be the same as source
-    if source_has_ch:
-        truth_da = xr.DataArray(
-            np.array([[[1, np.nan], [np.nan, 1]]] * 3),
-            coords={
-                "channel": ["chan1", "chan2", "chan3"],
-                "ping_time": np.arange(2),
-                "range_sample": np.arange(2),
-            },
-            attrs=source_ds[var_name].attrs,
-        )
-    else:
-        truth_da = xr.DataArray(
-            [[1, np.nan], [np.nan, 1]],
-            coords={"ping_time": np.arange(2), "range_sample": np.arange(2)},
-            attrs=source_ds[var_name].attrs,
-        )
-
-    assert masked_ds[var_name].equals(truth_da)
-=======
         "source_no_ch_mask_no_ch_fail_different_ping_time_depth_shape",
     ]
 )
@@ -1398,5 +1240,4 @@
                                                 )
         
         # Check mask to match truth
-        assert masked_ds[var_name].equals(truth_da)
->>>>>>> 646759e6
+        assert masked_ds[var_name].equals(truth_da)