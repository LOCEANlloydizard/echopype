"""
echopype data model inherited from based class EchoData for EK60 data.
"""

import os
import datetime as dt
import numpy as np
import xarray as xr
from .modelbase import ModelBase
from echopype.utils import uwa


class ModelEK60(ModelBase):
    """Class for manipulating EK60 echo data that is already converted to netCDF."""

    def __init__(self, file_path=""):
        ModelBase.__init__(self, file_path)
        self.tvg_correction_factor = 2  # range bin offset factor for calculating time-varying gain in EK60

        # Initialize environment-related parameters
        self._sound_speed = self.calc_sound_speed()
        self._sample_thickness = self.calc_sample_thickness()
        self._range = self.calc_range()
        self._seawater_absorption = self.calc_seawater_absorption()

        # Initialize calibration-related parameters
        with self._open_dataset(self.file_path, group="Beam") as ds_beam:
            self._gain_correction = ds_beam.gain_correction
            self._equivalent_beam_angle = ds_beam.equivalent_beam_angle
            self._sa_correction = ds_beam.sa_correction

    # EK60 calibration parameters
    @property
    def gain_correction(self):
        return self._gain_correction

    @gain_correction.setter
    def gain_correction(self, gc):
        self._gain_correction.values = gc

    @property
    def equivalent_beam_angle(self):
        return self._equivalent_beam_angle

    @equivalent_beam_angle.setter
    def equivalent_beam_angle(self, eba):
        self._equivalent_beam_angle.values = eba

    @property
    def sa_correction(self):
        return self._sa_correction

    @sa_correction.setter
    def sa_correction(self, sac):
        self._sa_correction.values = sac

    # Environmental and derived parameters
    def calc_sound_speed(self, src='file'):
        if src == 'file':
            with self._open_dataset(self.file_path, group="Environment") as ds_env:
                return ds_env.sound_speed_indicative
        elif src == 'user':
            ss = uwa.calc_sound_speed(salinity=self.salinity,
                                      temperature=self.temperature,
                                      pressure=self.pressure)
            return ss * np.ones(self.sound_speed.size)
        else:
            ValueError('Not sure how to update sound speed!')

    def calc_seawater_absorption(self, src='file'):
        """Returns the seawater absorption values from the .nc file.
        """
        if src == 'file':
            with self._open_dataset(self.file_path, group="Environment") as ds_env:
                return ds_env.absorption_indicative
        elif src == 'user':
            with self._open_dataset(self.file_path, group='Beam') as ds_beam:
                freq = ds_beam.frequency.astype(np.int64)  # should already be in unit [Hz]
            return uwa.calc_seawater_absorption(freq,
                                                temperature=self.temperature,
                                                salinity=self.salinity,
                                                pressure=self.pressure,
                                                formula_source='AM')
        else:
            ValueError('Not sure how to update seawater absorption!')

    def calc_sample_thickness(self):
        with self._open_dataset(self.file_path, group="Beam") as ds_beam:
            sth = self.sound_speed * ds_beam.sample_interval / 2  # sample thickness
            return sth

    def calc_range(self):
        """Calculates range in meters using parameters stored in the .nc file.
        """
<<<<<<< HEAD
        with xr.open_dataset(self.file_path, group="Beam") as ds_beam:
            range_meter = self.sample_thickness * ds_beam.range_bin - \
=======
        with self._open_dataset(self.file_path, group="Beam") as ds_beam:
            range_meter = ds_beam.range_bin * self.sample_thickness - \
>>>>>>> 15e55926
                        self.tvg_correction_factor * self.sample_thickness  # DataArray [frequency x range_bin]
            range_meter = range_meter.where(range_meter > 0, other=0)
            return range_meter

    def calibrate(self, save=False, save_postfix='_Sv', save_path=None):
        """Perform echo-integration to get volume backscattering strength (Sv) from EK60 power data.

        Parameters
        -----------
        save : bool, optional
            whether to save calibrated Sv output
            default to ``False``
        save_postfix : str
            Filename postfix, default to '_Sv'
        save_path : str
            Full filename to save to, overwriting the RAWFILENAME_Sv.nc default
        """
        # Print raw data nc file
        print('%s  calibrating data in %s' % (dt.datetime.now().strftime('%H:%M:%S'), self.file_path))

        # Open data set for Environment and Beam groups
        ds_beam = self._open_dataset(self.file_path, group="Beam")

        # Derived params
        wavelength = self.sound_speed / ds_beam.frequency  # wavelength

        # Get backscatter_r and range_bin
        backscatter_r = ds_beam['backscatter_r']

        # Calc gain
        CSv = 10 * np.log10((ds_beam.transmit_power * (10 ** (self.gain_correction / 10)) ** 2 *
                             wavelength ** 2 * self.sound_speed * ds_beam.transmit_duration_nominal *
                             10 ** (self.equivalent_beam_angle / 10)) /
                            (32 * np.pi ** 2))

        # Get TVG and absorption
        range_meter = self.range
        TVG = np.real(20 * np.log10(range_meter.where(range_meter >= 1, other=1)))
        ABS = 2 * self.seawater_absorption * range_meter

        # Calibration and echo integration
        Sv = backscatter_r + TVG + ABS - CSv - 2 * self.sa_correction
        Sv.name = 'Sv'
        Sv = Sv.to_dataset()

        # Attach calculated range into data set
        Sv['range'] = (('frequency', 'range_bin'), self.range)

        # Save calibrated data into the calling instance and
        #  to a separate .nc file in the same directory as the data filef.Sv = Sv
        self.Sv = Sv
        if save:
            self.Sv_path = self.validate_path(save_path, save_postfix)
            print('%s  saving calibrated Sv to %s' % (dt.datetime.now().strftime('%H:%M:%S'), self.Sv_path))
            self._save_dataset(Sv, self.Sv_path, mode="w")

        # Close opened resources
        ds_beam.close()

    def calibrate_TS(self, save=False, save_postfix='_TS', save_path=None):
        """Perform echo-integration to get Target Strength (TS) from EK60 power data.

        Parameters
        -----------
        save : bool, optional
            whether to save calibrated TS output
            default to ``False``
        save_postfix : str, optional
            Filename postfix, default to '_TS'
        save_path : str, optional
            Full filename to save the TS calculation results, overwritting the RAWFILE_TS.nc default
        """

        # Open data set for Environment and Beam groups
        ds_env = self._open_dataset(self.file_path, group="Environment")
        ds_beam = self._open_dataset(self.file_path, group="Beam")
        # Derived params
        wavelength = self.sound_speed / ds_env.frequency  # wavelength

        # Get backscatter_r and range_bin
        backscatter_r = ds_beam['backscatter_r']
        # Calc gain
        CSp = 10 * np.log10((ds_beam.transmit_power * (10 ** (ds_beam.gain_correction / 10)) ** 2 *
                             wavelength ** 2) /
                            (16 * np.pi ** 2))

        # Get TVG and absorption
        range_meter = self.range
        TVG = np.real(40 * np.log10(range_meter.where(range_meter >= 1, other=1)))
        ABS = 2 * self.seawater_absorption * range_meter

        # Calibration and echo integration
        TS = backscatter_r + TVG + ABS - CSp
        TS.name = 'TS'
        TS = TS.to_dataset()

        # Attach calculated range into data set
        TS['range'] = (('frequency', 'range_bin'), self.range)

        # Save calibrated data into the calling instance and
        #  to a separate .nc file in the same directory as the data filef.Sv = Sv
        self.TS = TS
        if save:
            self.TS_path = self.validate_path(save_path, save_postfix)
            print('%s  saving calibrated TS to %s' % (dt.datetime.now().strftime('%H:%M:%S'), self.TS_path))
            self._save_dataset(TS, self.TS_path, mode="w")

        # Close opened resources
        ds_env.close()
        ds_beam.close()<|MERGE_RESOLUTION|>--- conflicted
+++ resolved
@@ -92,14 +92,9 @@
     def calc_range(self):
         """Calculates range in meters using parameters stored in the .nc file.
         """
-<<<<<<< HEAD
-        with xr.open_dataset(self.file_path, group="Beam") as ds_beam:
+        with self._open_dataset(self.file_path, group="Beam") as ds_beam:
             range_meter = self.sample_thickness * ds_beam.range_bin - \
-=======
-        with self._open_dataset(self.file_path, group="Beam") as ds_beam:
-            range_meter = ds_beam.range_bin * self.sample_thickness - \
->>>>>>> 15e55926
-                        self.tvg_correction_factor * self.sample_thickness  # DataArray [frequency x range_bin]
+                self.tvg_correction_factor * self.sample_thickness  # DataArray [frequency x range_bin]
             range_meter = range_meter.where(range_meter > 0, other=0)
             return range_meter
 
