--- conflicted
+++ resolved
@@ -4,12 +4,8 @@
 import numpy as np
 import xarray as xr
 
-<<<<<<< HEAD
 from ..utils.coding import set_encodings
-from .set_groups_base import SetGroupsBase
-=======
-from .set_groups_base import DEFAULT_BEAM_COORD_ATTRS, SetGroupsBase, set_encodings
->>>>>>> cfde1ec1
+from .set_groups_base import DEFAULT_BEAM_COORD_ATTRS, SetGroupsBase
 
 
 class SetGroupsEK80(SetGroupsBase):
