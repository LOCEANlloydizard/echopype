from collections import defaultdict
from .utils.ek_raw_io import SimradEOF
from datetime import datetime as dt
import numpy as np
import os

FILENAME_DATETIME_EK60 = '(?P<survey>.+)?-?D(?P<date>\\w{1,8})-T(?P<time>\\w{1,6})-?(?P<postfix>\\w+)?.raw'
NMEA_GPS_SENTENCE = 'GGA'


class ParseBase:
    """Parent class for all convert classes.
    """
    def __init__(self, file):
        self.source_file = file
        self.timestamp_pattern = None  # regex pattern used to grab datetime embedded in filename
        self.nmea_gps_sentence = None  # select GPS datagram in _set_platform_dict()
        self.ping_time = []            # list to store ping time

    def _print_status(self):
        """Prints message to console giving information about the raw file being parsed.
        """


class ParseEK(ParseBase):
    """Class for converting data from Simrad echosounders.
    """
    def __init__(self, file, params):
        super().__init__(file)

        # Parent class attributes
        self.timestamp_pattern = FILENAME_DATETIME_EK60  # regex pattern used to grab datetime embedded in filename
        self.nmea_gps_sentence = NMEA_GPS_SENTENCE  # select GPS datagram in _set_platform_dict()

        # Class attributes
        self.config_datagram = None
<<<<<<< HEAD
        self.ping_data_dict = self.ping_data_dict = defaultdict(lambda: defaultdict(list))
=======
        self.ping_time = defaultdict(list)  # store ping time according to channel
        self.nmea_time = []
        self.raw_nmea_string = []
        self.ping_data_dict = defaultdict()  # dictionary to store metadata
>>>>>>> 7f6330bb
        self.num_range_bin_groups = None  # number of range_bin groups
        self.ch_ping_idx = []
        self.data_type = self._select_datagrams(params)

        self.nmea = defaultdict(list)   # Dictionary to store NMEA data(timestamp and string)
        self.mru = defaultdict(list)  # Dictionary to store MRU data (heading, pitch, roll, heave)
        self.fil_coeffs = defaultdict(dict)  # Dictionary to store PC and WBT coefficients
        self.fil_df = defaultdict(dict)  # Dictionary to store filter decimation factors

    def _print_status(self):
        time = self.config_datagram['timestamp'].astype(dt).strftime("%Y-%b-%d %H:%M:%S")
        print(f"{dt.now().strftime('%H:%M:%S')} converting file {os.path.basename(self.source_file)}, "
              f"time of first ping: {time}")

    def parse_raw(self):
        """This method calls private functions to parse the raw data file.
        """

    def _read_datagrams(self, fid):
        """Read all datagrams.

        A sample EK60 RAW0 datagram:
            {'type': 'RAW0',
            'low_date': 71406392,
            'high_date': 30647127,
            'channel': 1,
            'mode': 3,
            'transducer_depth': 9.149999618530273,
            'frequency': 18000.0,
            'transmit_power': 2000.0,
            'pulse_length': 0.0010239999974146485,
            'bandwidth': 1573.66552734375,
            'sample_interval': 0.00025599999935366213,
            'sound_velocity': 1466.0,
            'absorption_coefficient': 0.0030043544247746468,
            'heave': 0.0,
            'roll': 0.0,
            'pitch': 0.0,
            'temperature': 4.0,
            'heading': 0.0,
            'transmit_mode': 1,
            'spare0': '\x00\x00\x00\x00\x00\x00',
            'offset': 0,
            'count': 1386,
            'timestamp': numpy.datetime64('2018-02-11T16:40:25.276'),
            'bytes_read': 5648,
            'power': array([ -6876,  -8726, -11086, ..., -11913, -12522, -11799], dtype=int16),
            'angle': array([[ 110,   13],
                [   3,   -4],
                [ -54,  -65],
                ...,
                [ -92, -107],
                [-104, -122],
                [  82,   74]], dtype=int8)}

        A sample EK80 XML-parameter datagram:
            {'channel_id': 'WBT 545612-15 ES200-7C',
             'channel_mode': 0,
             'pulse_form': 1,
             'frequency_start': '160000',
             'frequency_end': '260000',
             'pulse_duration': 0.001024,
             'sample_interval': 5.33333333333333e-06,
             'transmit_power': 15.0,
             'slope': 0.01220703125}

        A sample EK80 XML-environment datagram:
            {'type': 'XML0',
             'low_date': 3137819385,
             'high_date': 30616609,
             'timestamp': numpy.datetime64('2017-09-12T23:49:10.723'),
             'bytes_read': 448,
             'subtype': 'environment',
             'environment': {'depth': 240.0,
              'acidity': 8.0,
              'salinity': 33.7,
              'sound_speed': 1486.4,
              'temperature': 6.9,
              'latitude': 45.0,
              'sound_velocity_profile': [1.0, 1486.4, 1000.0, 1486.4],
              'sound_velocity_source': 'Manual',
              'drop_keel_offset': 0.0,
              'drop_keel_offset_is_manual': 0,
              'water_level_draft': 0.0,
              'water_level_draft_is_manual': 0,
              'transducer_name': 'Unknown',
              'transducer_sound_speed': 1490.0},
             'xml': '<?xml version="1.0" encoding="utf-8"?>\r\n<Environment Depth="240" ... />\r\n</Environment>'}
        """
        num_datagrams_parsed = 0
        tmp_num_ch_per_ping_parsed = 0  # number of channels of the same ping parsed
                                        # this is used to control saving only pings
                                        # that have all freq channels present
        tmp_datagram_dict = []  # tmp list of datagrams, only saved to actual output
                                # structure if data from all freq channels are present

        while True:
            try:
                # TODO: @ngkvain: what I need in the code to not PARSE the raw0/3 datagram
                #  when users only want CONFIG or ENV, but the way this is implemented
                #  the raw0/3 datagrams are still parsed, you are just not saving them
                new_datagram = fid.read(1)

            except SimradEOF:
                break

            # Convert the timestamp to a datetime64 object.
            new_datagram['timestamp'] = np.datetime64(new_datagram['timestamp'].replace(tzinfo=None), '[ms]')

            num_datagrams_parsed += 1

            # Skip any datagram that the user does not want to save

            # TODO: @ngkvain: what does this first if check do? Why don't you just check for 'ALL'?
            if (not any(new_datagram['type'].startswith(dgram) for dgram in self.data_type) and
               'ALL' not in self.data_type):
                continue
            # XML datagrams store environment or instrument parameters for EK80
            if new_datagram['type'].startswith("XML"):
                if new_datagram['subtype'] == 'environment' and ('ENV' in self.data_type or 'ALL' in self.data_type):
                    self.environment = new_datagram['environment']
                    self.environment['xml'] = new_datagram['xml']
                elif new_datagram['subtype'] == 'parameter' and ('ALL' in self.data_type):
                    current_parameters = new_datagram['parameter']

            # RAW0 datagrams store raw acoustic data for a channel for EK60
            # TODO: change saving of RAW0 datagrams in the same way as RAW3 datagrams:
            #   - keeping all the ping_time
            #   - do not assume that all pings are transmitted simultaneously
            #   - do not assume that the pings from different channels come in in a particular sequence.

            elif new_datagram['type'].startswith('RAW0'):
                curr_ch_num = new_datagram['channel']

                # Reset counter and storage for parsed number of channels
                # if encountering datagram from the first channel
                if curr_ch_num == 1:
                    tmp_num_ch_per_ping_parsed = 0
                    tmp_datagram_dict = []

                # Save datagram temporarily before knowing if all freq channels are present
                tmp_num_ch_per_ping_parsed += 1
                tmp_datagram_dict.append(new_datagram)

                # Actually save datagram when all freq channels are present
                if np.all(np.array([curr_ch_num, tmp_num_ch_per_ping_parsed]) ==
                          self.config_datagram['transceiver_count']):

                    # append ping time from first channel
                    self.ping_time.append(tmp_datagram_dict[0]['timestamp'])
                    for ch_seq in range(self.config_datagram['transceiver_count']):
                        # If frequency matches for this channel, actually store data
                        # Note all storage structure indices are 1-based since they are indexed by
                        # the channel number as stored in config_datagram['transceivers'].keys()
                        if self.config_datagram['transceivers'][ch_seq + 1]['frequency'] \
                                == tmp_datagram_dict[ch_seq]['frequency']:
                            self._append_channel_ping_data(tmp_datagram_dict[ch_seq])   # metadata per ping
                        else:
                            # TODO: need error-handling code here
                            print('Frequency mismatch for data from the same channel number!')

            # RAW3 datagrams store raw acoustic data for a channel for EK80
            elif new_datagram['type'].startswith('RAW3'):
                curr_ch_id = new_datagram['channel_id']
                # Check if the proceeding Parameter XML does not match with data in this RAW3 datagram
                if current_parameters['channel_id'] != curr_ch_id:
                    raise ValueError("Parameter ID does not match RAW")

                # append ping time from first channel
                # self.ping_time.append(new_datagram['timestamp'])
                self.ping_time[curr_ch_id].append(new_datagram['timestamp'])

                # Append ping by ping data
                new_datagram.update(current_parameters)
                self._append_channel_ping_data(new_datagram)
<<<<<<< HEAD
                if self.n_complex_dict[curr_ch_id] is None:
                    # update number of complex samples for each channel
                    self.n_complex_dict[curr_ch_id] = new_datagram['n_complex']
=======
                # if self.n_complex_dict[curr_ch_id] < 0:   # TODO: @ngkvain: why test <0 ?
                #     self.n_complex_dict[curr_ch_id] = new_datagram['n_complex']  # update n_complex data
>>>>>>> 7f6330bb

            # NME datagrams store ancillary data as NMEA-0817 style ASCII data.
            elif new_datagram['type'].startswith('NME'):
                self.nmea['timestamp'].append(new_datagram['timestamp'])
                self.nmea['nmea_string'].append(new_datagram['nmea_string'])

            # MRU datagrams contain motion data for each ping for EK80
            elif new_datagram['type'].startswith("MRU"):
                self.mru['heading'].append(new_datagram['heading'])
                self.mru['pitch'].append(new_datagram['pitch'])
                self.mru['roll'].append(new_datagram['roll'])
                self.mru['heave'].append(new_datagram['heave'])
                self.mru['timestamp'].append(new_datagram['timestamp'])

            # FIL datagrams contain filters for proccessing bascatter data for EK80
            elif new_datagram['type'].startswith("FIL"):
                self.fil_coeffs[new_datagram['channel_id']][new_datagram['stage']] = new_datagram['coefficients']
                self.fil_df[new_datagram['channel_id']][new_datagram['stage']] = new_datagram['decimation_factor']

            # TAG datagrams contain time-stamped annotations inserted via the recording software
            elif new_datagram['type'].startswith('TAG'):
                print('TAG datagram encountered.')

            # BOT datagrams contain sounder detected bottom depths from .bot files
            elif new_datagram['type'].startswith('BOT'):
                print('BOT datagram encountered.')

            # DEP datagrams contain sounder detected bottom depths from .out files
            # as well as reflectivity data
            elif new_datagram['type'].startswith('DEP'):
                print('DEP datagram encountered.')
            else:
                print("Unknown datagram type: " + str(new_datagram['type']))

    def _append_channel_ping_data(self, datagram):
        """Append ping by ping data.
        """
        unsaved = ['channel', 'channel_id', 'offset', 'low_date', 'high_date', #'frequency',
                   'transmit_mode', 'spare0', 'bytes_read', 'type'] #, 'n_complex']
        ch_id = datagram['channel_id'] if 'channel_id' in datagram else datagram['channel']
        for k, v in datagram.items():
            if k not in unsaved:
                self.ping_data_dict[k][ch_id].append(v)

    def _find_range_group(self, data_dict):
        """Find the pings at which range_bin changes.
        """
        if all([p is None for p in data_dict.values()]):
            return None, None
        uni, uni_cnt, range_lengths = [], [], []
        # Find the channel with the most range length changes
        for val in data_dict.values():
            range_bin_lens = [len(l) for l in val]
            uni_tmp, uni_cnt_tmp = np.unique(range_bin_lens, return_counts=True)
            # used in looping when saving files with different range_bin numbers
            range_lengths = uni_tmp if len(uni_tmp) > len(uni) else range_lengths
            uni_cnt = uni_cnt_tmp if len(uni_cnt_tmp) > len(uni_cnt) else uni_cnt
        return range_lengths, np.cumsum(np.insert(uni_cnt, 0, 0))

    def _match_ch_ping_time(self):
        # Match timestamp of each ping in power data with ping_time for each channel
        # If all channels ping at the same time then ch_indices equals the ping_time
        self.ch_ping_idx = {ch: np.searchsorted(self.ping_time, timestamp) for
                            ch, timestamp in self.ping_data_dict['timestamp'].items()}

    def _rectangularize(self, data_dict, is_power=True):
        """ Takes a potentially irregular dictionary with frequency as keys and returns
        a rectangular numpy array padded with nans.
        """
        # Find where the range changes
        range_lengths, uni_cnt_insert = self._find_range_group(data_dict)
        # Exit function if no power data is collected on any of the channels
        if uni_cnt_insert is None:
            return None, None

        # TODO: @ngkavin:
        #  I think it will be cleaner to assemble one DataArray for each channel (pad the shorter pings with NaN),
        #  and then concat or merge along the frequency dimension with NaN padding
        #  to directly assemble a cube DataSet with ping_time x range_bin x frequency dimensions.
        # Slice out which ping times correspond to which ping in each channel
        ch_indices = [self.ch_ping_idx[ch] for ch in data_dict.keys()]

        # Find the largest range length across channels and range groups
        largest_range = 0
        for ch, power in data_dict.items():
            if ch is not None:
                ch_size = len(max(power, key=len))
                largest_range = ch_size if ch_size > largest_range else largest_range
        assert max(range_lengths) <= largest_range
        # Must define a power-type of either float32 or complex64 because np.nan cannot be int
        power_type = np.complex64 if list(data_dict.values())[0][0].dtype == np.complex64 else np.float32
        # Check if data is angle or power. Angle data has 1 extra dimension
        if is_power:
            tmp_data = np.full((len(data_dict), len(self.ping_time),
                                largest_range), np.nan, dtype=power_type)
        else:
            tmp_data = np.full((len(data_dict), len(self.ping_time),
                                largest_range, 2), np.nan)
        # Pad range groups and channels
        for i in range(len(range_lengths)):
            # List of all channels sliced into a range group
            grouped_indices = [np.array(ch[uni_cnt_insert[i]:uni_cnt_insert[i + 1]])
                               for ch in ch_indices]
            # Group pings by range length
            grouped_data = [np.array(ch[uni_cnt_insert[i]:uni_cnt_insert[i + 1]])
                            for ch in data_dict.values() if ch is not None]

            for ch in range(len(grouped_data)):
                # Exception occurs when only one channel records angle data.
                # In that case, skip channel (filled with nan)
                if not is_power:
                    if grouped_data[ch].ndim == 1:
                        continue
                # Fill in nan array with power/angle data
                tmp_data[ch, grouped_indices[ch], :grouped_data[ch].shape[1]] = grouped_data[ch]
        return tmp_data

    def _select_datagrams(self, params):
        """ Translates user input into specific datagrams or ALL

        Valid use cases:
        # get GPS info only (EK60, EK80)
        # ec.to_netcdf(data_type='GPS')

        # get configuration XML only (EK80)
        # ec.to_netcdf(data_type='CONFIG')

        # get environment XML only (EK80)
        # ec.to_netcdf(data_type='ENV')
        """<|MERGE_RESOLUTION|>--- conflicted
+++ resolved
@@ -34,14 +34,8 @@
 
         # Class attributes
         self.config_datagram = None
-<<<<<<< HEAD
         self.ping_data_dict = self.ping_data_dict = defaultdict(lambda: defaultdict(list))
-=======
         self.ping_time = defaultdict(list)  # store ping time according to channel
-        self.nmea_time = []
-        self.raw_nmea_string = []
-        self.ping_data_dict = defaultdict()  # dictionary to store metadata
->>>>>>> 7f6330bb
         self.num_range_bin_groups = None  # number of range_bin groups
         self.ch_ping_idx = []
         self.data_type = self._select_datagrams(params)
@@ -217,14 +211,9 @@
                 # Append ping by ping data
                 new_datagram.update(current_parameters)
                 self._append_channel_ping_data(new_datagram)
-<<<<<<< HEAD
                 if self.n_complex_dict[curr_ch_id] is None:
                     # update number of complex samples for each channel
                     self.n_complex_dict[curr_ch_id] = new_datagram['n_complex']
-=======
-                # if self.n_complex_dict[curr_ch_id] < 0:   # TODO: @ngkvain: why test <0 ?
-                #     self.n_complex_dict[curr_ch_id] = new_datagram['n_complex']  # update n_complex data
->>>>>>> 7f6330bb
 
             # NME datagrams store ancillary data as NMEA-0817 style ASCII data.
             elif new_datagram['type'].startswith('NME'):
