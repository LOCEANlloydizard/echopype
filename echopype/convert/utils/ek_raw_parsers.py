"""
Code originally developed for pyEcholab
(https://github.com/CI-CMG/pyEcholab)
by Rick Towler <rick.towler@noaa.gov> at NOAA AFSC.

The code has been modified to handle split-beam data and
channel-transducer structure from different EK80 setups.
"""

import numpy as np
import logging
import struct
import re
import sys
import xml.etree.ElementTree as ET
<<<<<<< HEAD
from collections import Counter
from echopype.convert.utils.ek_date_conversion import nt_to_unix
=======
from .ek_date_conversion import nt_to_unix
>>>>>>> 6f1db51b

TCVR_CH_NUM_MATCHER = re.compile('\d{6}-\w{1,2}')

__all__ = ['SimradNMEAParser', 'SimradDepthParser', 'SimradBottomParser',
            'SimradAnnotationParser', 'SimradConfigParser', 'SimradRawParser']

log = logging.getLogger(__name__)

class _SimradDatagramParser(object):
    '''
    '''

    def __init__(self, header_type, header_formats):
        self._id      = header_type
        self._headers = header_formats
        self._versions    = list(header_formats.keys())

    def header_fmt(self, version=0):
        return '=' + ''.join([x[1] for x in self._headers[version]])

    def header_size(self, version=0):
        return struct.calcsize(self.header_fmt(version))

    def header_fields(self, version=0):
        return [x[0] for x in self._headers[version]]

    def header(self, version=0):
        return self._headers[version][:]


    def validate_data_header(self, data):

        if isinstance(data, dict):
            type_ = data['type'][:3]
            version   = int(data['type'][3])

        elif isinstance(data, str):
            type_ = data[:3]
            version   = int(data[3])

        else:
            raise TypeError('Expected a dict or str')

        if type_ != self._id:
            raise ValueError('Expected data of type %s, not %s' %(self._id, type_))

        if version not in self._versions:
            raise ValueError('No parser available for type %s version %d' %(self._id, version))

        return type_, version

    def from_string(self, raw_string, bytes_read):

        header = raw_string[:4]
        if (sys.version_info.major > 2):
            header = header.decode()
        id_, version = self.validate_data_header(header)
        return self._unpack_contents(raw_string, bytes_read, version=version)

    def to_string(self, data={}):

        id_, version = self.validate_data_header(data)
        datagram_content_str = self._pack_contents(data, version=version)
        return self.finalize_datagram(datagram_content_str)

    def _unpack_contents(self, raw_string='', version=0):
        raise NotImplementedError

    def _pack_contents(self, data={}, version=0):
        raise NotImplementedError

    @classmethod
    def finalize_datagram(cls, datagram_content_str):
        datagram_size = len(datagram_content_str)
        final_fmt = '=l%dsl' % (datagram_size)
        return struct.pack(final_fmt, datagram_size, datagram_content_str, datagram_size)

class SimradDepthParser(_SimradDatagramParser):
    '''
    ER60 Depth Detection datagram (from .bot files) contain the following keys:

        type:         string == 'DEP0'
        low_date:     long uint representing LSBytes of 64bit NT date
        high_date:    long uint representing MSBytes of 64bit NT date
        timestamp:    datetime.datetime object of NT date, assumed to be UTC
        transceiver_count:  [long uint] with number of tranceivers

        depth:        [float], one value for each active channel
        reflectivity: [float], one value for each active channel
        unused:       [float], unused value for each active channel

    The following methods are defined:

        from_string(str):    parse a raw ER60 Depth datagram
                            (with leading/trailing datagram size stripped)

        to_string():         Returns the datagram as a raw string (including leading/trailing size fields)
                            ready for writing to disk

    '''
    def __init__(self):
        headers = {0: [('type', '4s'),
                     ('low_date', 'L'),
                     ('high_date', 'L'),
                     ('transceiver_count', 'L')
                     ]
                }
        _SimradDatagramParser.__init__(self, "DEP", headers)

    def _unpack_contents(self, raw_string, bytes_read, version):
        '''

        '''

        header_values = struct.unpack(self.header_fmt(version), raw_string[:self.header_size(version)])
        data = {}

        for indx, field in enumerate(self.header_fields(version)):
            data[field] = header_values[indx]
            if isinstance(data[field], bytes):
                data[field] = data[field].decode()

        data['timestamp'] = nt_to_unix((data['low_date'], data['high_date']))
        data['bytes_read'] = bytes_read

        if version == 0:
            data_fmt    = '=3f'
            data_size   = struct.calcsize(data_fmt)

            data['depth'] = np.zeros((data['transceiver_count'],))
            data['reflectivity'] = np.zeros((data['transceiver_count'],))
            data['unused'] = np.zeros((data['transceiver_count'],))

            buf_indx     = self.header_size(version)
            for indx in range(data['transceiver_count']):
                d, r, u = struct.unpack(data_fmt, raw_string[buf_indx:buf_indx + data_size])
                data['depth'][indx]         = d
                data['reflectivity'][indx]  = r
                data['unused'][indx]        = u

                buf_indx += data_size

        return data

    def _pack_contents(self, data, version):

        datagram_fmt      = self.header_fmt(version)
        datagram_contents = []

        if version == 0:

            lengths = [len(data['depth']), len(data['reflectivity']), len(data['unused']), data['transceiver_count']]

            if len(set(lengths)) != 1:
                min_indx = min(lengths)
                log.warning('Data lengths mismatched:  d:%d, r:%d, u:%d, t:%d',
                    *lengths)
                log.warning('  Using minimum value:  %d', min_indx)
                data['transceiver_count'] = min_indx

            else:
                min_indx = data['transceiver_count']

            for field in self.header_fields(version):
                datagram_contents.append(data[field])

            datagram_fmt += '%df' % (3*data['transceiver_count'])

            for indx in range(data['transceiver_count']):
                datagram_contents.extend([data['depth'][indx], data['reflectivity'][indx], data['unused'][indx]])

        return struct.pack(datagram_fmt, *datagram_contents)


class SimradBottomParser(_SimradDatagramParser):
    '''
    Bottom Detection datagram contains the following keys:

        type:         string == 'BOT0'
        low_date:     long uint representing LSBytes of 64bit NT date
        high_date:    long uint representing MSBytes of 64bit NT date
        datetime:     datetime.datetime object of NT date converted to UTC
        transceiver_count:  long uint with number of tranceivers
        depth:        [float], one value for each active channel

    The following methods are defined:

        from_string(str):    parse a raw ER60 Bottom datagram
                            (with leading/trailing datagram size stripped)

        to_string():         Returns the datagram as a raw string (including leading/trailing size fields)
                            ready for writing to disk
    '''

    def __init__(self):
        headers = {0: [('type', '4s'),
                     ('low_date', 'L'),
                     ('high_date', 'L'),
                     ('transceiver_count', 'L')
                     ]
                }
        _SimradDatagramParser.__init__(self, "BOT", headers)

    def _unpack_contents(self, raw_string, bytes_read, version):
        '''

        '''

        header_values = struct.unpack(self.header_fmt(version), raw_string[:self.header_size(version)])
        data = {}

        for indx, field in enumerate(self.header_fields(version)):
            data[field] = header_values[indx]
            if isinstance(data[field], bytes):
                data[field] = data[field].decode()

        data['timestamp'] = nt_to_unix((data['low_date'], data['high_date']))
        data['bytes_read'] = bytes_read

        if version == 0:
            depth_fmt    = '=%dd' %(data['transceiver_count'],)
            depth_size   = struct.calcsize(depth_fmt)
            buf_indx     = self.header_size(version)
            data['depth'] = np.fromiter(struct.unpack(depth_fmt, raw_string[buf_indx:buf_indx + depth_size]), 'float')


        return data

    def _pack_contents(self, data, version):

        datagram_fmt      = self.header_fmt(version)
        datagram_contents = []

        if version == 0:

            if len(data['depth']) != data['transceiver_count']:
                log.warning('# of depth values %d does not match transceiver count %d',
                    len(data['depth']), data['transceiver_count'])

                data['transceiver_count'] = len(data['depth'])

            for field in self.header_fields(version):
                datagram_contents.append(data[field])

            datagram_fmt += '%dd' % (data['transceiver_count'])
            datagram_contents.extend(data['depth'])

        return struct.pack(datagram_fmt, *datagram_contents)


class SimradAnnotationParser(_SimradDatagramParser):
    '''
    ER60 NMEA datagram contains the following keys:


        type:         string == 'TAG0'
        low_date:     long uint representing LSBytes of 64bit NT date
        high_date:    long uint representing MSBytes of 64bit NT date
        timestamp:     datetime.datetime object of NT date, assumed to be UTC

        text:         Annotation

    The following methods are defined:

        from_string(str):    parse a raw ER60 Annotation datagram
                            (with leading/trailing datagram size stripped)

        to_string():         Returns the datagram as a raw string (including leading/trailing size fields)
                            ready for writing to disk
    '''

    def __init__(self):
        headers = {0: [('type', '4s'),
                     ('low_date', 'L'),
                     ('high_date', 'L')
                     ]
                }

        _SimradDatagramParser.__init__(self, "TAG", headers)


    def _unpack_contents(self, raw_string, bytes_read, version):
        '''

        '''

        header_values = struct.unpack(self.header_fmt(version), raw_string[:self.header_size(version)])
        data = {}

        for indx, field in enumerate(self.header_fields(version)):
            data[field] = header_values[indx]
            if isinstance(data[field], bytes):
                data[field] = data[field].decode()

        data['timestamp'] = nt_to_unix((data['low_date'], data['high_date']))
        data['bytes_read'] = bytes_read

#        if version == 0:
#            data['text'] = raw_string[self.header_size(version):].strip('\x00')
#            if isinstance(data['text'], bytes):
#                data['text'] = data['text'].decode()

        if version == 0:
            if (sys.version_info.major > 2):
                data['text'] = str(raw_string[self.header_size(version):].strip(b'\x00'), 'ascii', errors='replace')
            else:
                data['text'] = unicode(raw_string[self.header_size(version):].strip('\x00'), 'ascii', errors='replace')

        return data

    def _pack_contents(self, data, version):

        datagram_fmt      = self.header_fmt(version)
        datagram_contents = []

        if version == 0:

            for field in self.header_fields(version):
                datagram_contents.append(data[field])


            if data['text'][-1] != '\x00':
                tmp_string = data['text'] + '\x00'
            else:
                tmp_string = data['text']

            #Pad with more nulls to 4-byte word boundry if necessary
            if len(tmp_string) % 4:
                tmp_string += '\x00' * (4 - (len(tmp_string) % 4))

            datagram_fmt += '%ds' % (len(tmp_string))
            datagram_contents.append(tmp_string)


        return struct.pack(datagram_fmt, *datagram_contents)



class SimradNMEAParser(_SimradDatagramParser):
    '''
    ER60 NMEA datagram contains the following keys:


        type:         string == 'NME0'
        low_date:     long uint representing LSBytes of 64bit NT date
        high_date:    long uint representing MSBytes of 64bit NT date
        timestamp:     datetime.datetime object of NT date, assumed to be UTC

        nmea_string:  full (original) NMEA string

    The following methods are defined:

        from_string(str):    parse a raw ER60 NMEA datagram
                            (with leading/trailing datagram size stripped)

        to_string():         Returns the datagram as a raw string (including leading/trailing size fields)
                            ready for writing to disk
    '''

    nmea_head_re = re.compile('\$[A-Za-z]{5},')

    def __init__(self):
        headers = {0: [('type', '4s'),
                             ('low_date', 'L'),
                             ('high_date', 'L')
                            ]
                        }

        _SimradDatagramParser.__init__(self, "NME", headers)


    def _unpack_contents(self, raw_string, bytes_read, version):
        '''
        Parses the NMEA string provided in raw_string

        :param raw_string:  Raw NMEA strin (i.e. '$GPZDA,160012.71,11,03,2004,-1,00*7D')
        :type raw_string: str

        :returns: None
        '''

        header_values = struct.unpack(self.header_fmt(version), raw_string[:self.header_size(version)])
        data = {}

        for indx, field in enumerate(self.header_fields(version)):
            data[field] = header_values[indx]
            if isinstance(data[field], bytes):
                data[field] = data[field].decode()

        data['timestamp'] = nt_to_unix((data['low_date'], data['high_date']))
        data['bytes_read'] = bytes_read

        if version == 0:
            if (sys.version_info.major > 2):
                data['nmea_string'] = str(raw_string[self.header_size(version):].strip(b'\x00'), 'ascii', errors='replace')
            else:
                data['nmea_string'] = unicode(raw_string[self.header_size(version):].strip('\x00'), 'ascii', errors='replace')

            if self.nmea_head_re.match(data['nmea_string'][:7]) is not None:
                data['nmea_talker'] = data['nmea_string'][1:3]
                data['nmea_type']   = data['nmea_string'][3:6]
            else:
                data['nmea_talker'] = ''
                data['nmea_type']   = 'UNKNOWN'

        return data

    def _pack_contents(self, data, version):

        datagram_fmt      = self.header_fmt(version)
        datagram_contents = []

        if version == 0:

            for field in self.header_fields(version):
                datagram_contents.append(data[field])


            if data['nmea_string'][-1] != '\x00':
                tmp_string = data['nmea_string'] + '\x00'
            else:
                tmp_string = data['nmea_string']


            #Pad with more nulls to 4-byte word boundry if necessary
            if len(tmp_string) % 4:
                tmp_string += '\x00' * (4 - (len(tmp_string) % 4))

            datagram_fmt += '%ds' % (len(tmp_string))

            #Convert to python string if needed
            if isinstance(tmp_string, str):
                tmp_string = tmp_string.encode('ascii', errors='replace')

            datagram_contents.append(tmp_string)


        return struct.pack(datagram_fmt, *datagram_contents)


class SimradMRUParser(_SimradDatagramParser):
    '''
    EK80 MRU datagram contains the following keys:


        type:         string == 'MRU0'
        low_date:     long uint representing LSBytes of 64bit NT date
        high_date:    long uint representing MSBytes of 64bit NT date
        timestamp:    datetime.datetime object of NT date, assumed to be UTC
        heave:        float
        roll :        float
        pitch:        float
        heading:      float

    The following methods are defined:

        from_string(str):    parse a raw ER60 NMEA datagram
                            (with leading/trailing datagram size stripped)

        to_string():         Returns the datagram as a raw string (including leading/trailing size fields)
                            ready for writing to disk
    '''

    def __init__(self):
        headers = {0: [('type', '4s'),
                       ('low_date', 'L'),
                       ('high_date', 'L'),
                       ('heave', 'f'),
                       ('roll', 'f'),
                       ('pitch', 'f'),
                       ('heading', 'f'),
                      ]
                   }

        _SimradDatagramParser.__init__(self, "MRU", headers)


    def _unpack_contents(self, raw_string, bytes_read, version):
        '''
        Unpacks the data in raw_string into dictionary containing MRU data

        :param raw_string:
        :type raw_string: str

        :returns: None
        '''

        header_values = struct.unpack(self.header_fmt(version), raw_string[:self.header_size(version)])
        data = {}

        for indx, field in enumerate(self.header_fields(version)):
            data[field] = header_values[indx]
            if isinstance(data[field], bytes):
                data[field] = data[field].decode()

        data['timestamp'] = nt_to_unix((data['low_date'], data['high_date']))
        data['bytes_read'] = bytes_read

        return data

    def _pack_contents(self, data, version):

        datagram_fmt      = self.header_fmt(version)
        datagram_contents = []

        if version == 0:

            for field in self.header_fields(version):
                datagram_contents.append(data[field])


            if data['nmea_string'][-1] != '\x00':
                tmp_string = data['nmea_string'] + '\x00'
            else:
                tmp_string = data['nmea_string']


            #Pad with more nulls to 4-byte word boundry if necessary
            if len(tmp_string) % 4:
                tmp_string += '\x00' * (4 - (len(tmp_string) % 4))

            datagram_fmt += '%ds' % (len(tmp_string))

            #Convert to python string if needed
            if isinstance(tmp_string, str):
                tmp_string = tmp_string.encode('ascii', errors='replace')

            datagram_contents.append(tmp_string)


        return struct.pack(datagram_fmt, *datagram_contents)


class SimradXMLParser(_SimradDatagramParser):
    '''
    EK80 XML datagram contains the following keys:


        type:         string == 'XML0'
        low_date:     long uint representing LSBytes of 64bit NT date
        high_date:    long uint representing MSBytes of 64bit NT date
        timestamp:    datetime.datetime object of NT date, assumed to be UTC
        subtype:      string representing Simrad XML datagram type: configuration, environment, or parameter

        [subtype]:    dict containing the data specific to the XML subtype.

    The following methods are defined:

        from_string(str):    parse a raw EK80 XML datagram
                            (with leading/trailing datagram size stripped)

        to_string():         Returns the datagram as a raw string (including leading/trailing size fields)
                            ready for writing to disk
    '''

    #  define the XML parsing options - here we define dictionaries for various xml datagram
    #  types. When parsing that xml datagram, these dictionaries are used to inform the parser about
    #  type conversion, name wrangling, and delimiter. If a field is missing, the parser
    #  assumes no conversion: type will be string, default mangling, and that there is only 1
    #  element.
    #
    #  the dicts are in the form:
    #       'XMLParamName':[converted type,'fieldname', 'parse char']
    #
    #  For example: 'PulseDurationFM':[float,'pulse_duration_fm',';']
    #
    #  will result in a return dictionary field named 'pulse_duration_fm' that contains a list
    #  of float values parsed from a string that uses ';' to separate values. Empty strings
    #  for fieldname and/or parse char result in the default action for those parsing steps.

    channel_parsing_options = {'MaxTxPowerTransceiver':[int,'',''],
                               'PulseDuration':[float,'',';'],
                               'PulseDurationFM':[float,'pulse_duration_fm',';'],
                               'SampleInterval':[float,'',';'],
                               'ChannelID':[str,'channel_id',''],
                               'HWChannelConfiguration':[str,'hw_channel_configuration','']
                               }

    transceiver_parsing_options = {'TransceiverNumber':[int,'',''],
                                   'Version':[str,'transceiver_version',''],
                                   'IPAddress':[str,'ip_address',''],
                                   'Impedance':[int,'','']
                                  }

    transducer_parsing_options = {'SerialNumber':[str,'transducer_serial_number',''],
                                  'Frequency':[float,'transducer_frequency',''],
                                  'FrequencyMinimum':[float,'transducer_frequency_minimum',''],
                                  'FrequencyMaximum':[float,'transducer_frequency_maximum',''],
                                  'BeamType':[int,'transducer_beam_type',''],
                                  'Gain':[float,'',';'],
                                  'SaCorrection':[float,'',';'],
                                  'MaxTxPowerTransducer':[float,'',''],
                                  'EquivalentBeamAngle':[float,'',''],
                                  'BeamWidthAlongship':[float,'',''],
                                  'BeamWidthAthwartship':[float,'',''],
                                  'AngleSensitivityAlongship':[float,'',''],
                                  'AngleSensitivityAthwartship':[float,'',''],
                                  'AngleOffsetAlongship':[float,'',''],
                                  'AngleOffsetAthwartship':[float,'',''],
                                  'DirectivityDropAt2XBeamWidth':[float,'directivity_drop_at_2x_beam_width',''],
                                  'TransducerOffsetX':[float,'',''],
                                  'TransducerOffsetY':[float,'',''],
                                  'TransducerOffsetZ':[float,'',''],
                                  'TransducerAlphaX':[float,'',''],
                                  'TransducerAlphaY':[float,'',''],
                                  'TransducerAlphaZ':[float,'','']
                                 }

    header_parsing_options = {'Version':[str,'application_version','']
                              }

    envxdcr_parsing_options = {'SoundSpeed':[float,'transducer_sound_speed','']
                              }

    environment_parsing_options = {'Depth':[float,'',''],
                                   'Acidity':[float,'',''],
                                   'Salinity':[float,'',''],
                                   'SoundSpeed':[float,'',''],
                                   'Temperature':[float,'',''],
                                   'Latitude':[float,'',''],
                                   'SoundVelocityProfile':[float,'',';'],
                                   'DropKeelOffset':[float,'',''],
                                   'DropKeelOffsetIsManual':[int,'',''],
                                   'WaterLevelDraft':[float,'',''],
                                   'WaterLevelDraftIsManual':[int,'','']
                                   }

    parameter_parsing_options = {'ChannelID':[str,'channel_id',''],
                                 'ChannelMode':[int,'',''],
                                 'PulseForm':[int,'',''],
                                 'Frequency':[float,'',''],
                                 'PulseDuration':[float,'',''],
                                 'SampleInterval':[float,'',''],
                                 'TransmitPower':[float,'',''],
                                 'Slope':[float,'','']
                                }


    def __init__(self):
        headers = {0: [('type', '4s'),
                        ('low_date', 'L'),
                        ('high_date', 'L')
                            ]
                        }

        _SimradDatagramParser.__init__(self, "XML", headers)


    def _unpack_contents(self, raw_string, bytes_read, version):
        '''
        Parses the NMEA string provided in raw_string

        :param raw_string:  Raw NMEA strin (i.e. '$GPZDA,160012.71,11,03,2004,-1,00*7D')
        :type raw_string: str

        :returns: None
        '''

        def from_CamelCase(xml_param):
            '''
            convert name from CamelCase to fit with existing naming convention by
            inserting an underscore before each capital and then lowering the caps
            e.g. CamelCase becomes camel_case.
            '''
            idx = list(reversed([i for i, c in enumerate(xml_param) if c.isupper()]))
            param_len = len(xml_param)
            for i in idx:
                #  check if we should insert an underscore
                if (i > 0 and i < param_len):
                    xml_param = xml_param[:i] + '_' + xml_param[i:]
            xml_param = xml_param.lower()

            return xml_param


        def dict_to_dict(xml_dict, data_dict, parse_opts):
            '''
            dict_to_dict appends the ETree xml value dicts to a provided dictionary
            and along the way converts the key name to conform to the project's
            naming convention and optionally parses and or converts values as
            specified in the parse_opts dictionary.
            '''

            for k in xml_dict:
                #  check if we're parsing this key/value
                if k in parse_opts:
                    #  try to parse the string
                    if (parse_opts[k][2]):
                        try:
                            data = xml_dict[k].split(parse_opts[k][2])
                        except:
                            #  bad or empty parse chararacter(s) provided
                            data = xml_dict[k]
                    else:
                        #  no parse char provided - nothing to parse
                        data = xml_dict[k]

                    #  try to convert to specified type
                    if isinstance(data, list):
                        for i in range(len(data)):
                            try:
                                data[i] = parse_opts[k][0](data[i])
                            except:
                                pass
                    else:
                        data = parse_opts[k][0](data)

                    #  and add the value to the provided dict
                    if (parse_opts[k][1]):
                        #  add using the specified key name
                        data_dict[parse_opts[k][1]] = data
                    else:
                        #  add using the default key name wrangling
                        data_dict[from_CamelCase(k)] = data
                else:
                    #  nothing to do with the value string
                    data = xml_dict[k]

                    #  add the parameter to the provided dictionary
                    data_dict[from_CamelCase(k)] = data


        header_values = struct.unpack(self.header_fmt(version), raw_string[:self.header_size(version)])
        data = {}

        for indx, field in enumerate(self.header_fields(version)):
            data[field] = header_values[indx]
            if isinstance(data[field], bytes):
                data[field] = data[field].decode()

        data['timestamp'] = nt_to_unix((data['low_date'], data['high_date']))
        data['bytes_read'] = bytes_read

        if version == 0:
            if (sys.version_info.major > 2):
                xml_string = str(raw_string[self.header_size(version):].strip(b'\x00'), 'ascii', errors='replace')
            else:
                xml_string = unicode(raw_string[self.header_size(version):].strip('\x00'), 'ascii', errors='replace')

            #  get the ElementTree element
            root = ET.fromstring(xml_string)

            #  get the XML message type
            data['subtype'] = root.tag.lower()

            #  create the dictionary that contains the message data
            data[data['subtype']] = {}

            #  parse it
            if (data['subtype'] == 'configuration'):

                #  parse the Transceiver section
                for tcvr in root.iter('Transceiver'):
                    #  parse the Transceiver section
                    tcvr_xml = tcvr.attrib

                    #  parse the Channel section -- this works with multiple channels under 1 transceiver
                    for tcvr_ch in tcvr.iter('Channel'):
                        tcvr_ch_xml = tcvr_ch.attrib
                        channel_id = tcvr_ch_xml['ChannelID']

                        #  create the configuration dict for this channel
                        data['configuration'][channel_id] = {}

                        #  add the transceiver data to the config dict (this is
                        #  replicated for all channels)
                        dict_to_dict(tcvr_xml, data['configuration'][channel_id],
                                     self.transceiver_parsing_options)

                        #  add the general channel data to the config dict
                        dict_to_dict(tcvr_ch_xml, data['configuration'][channel_id],
                                     self.channel_parsing_options)

                        #  check if there are >1 transducer under a single transceiver channel
                        if len(tcvr_ch.getchildren()) > 1:
                            ValueError('Found >1 transducer under a single transceiver channel!')
                        else:   # should only have 1 transducer
                            tcvr_ch_xducer = tcvr_ch.find('Transducer')  # get Element of this xducer

                            #  add the transducer data to the config dict
                            dict_to_dict(tcvr_ch_xducer.attrib, data['configuration'][channel_id],
                                         self.transducer_parsing_options)

                        # get unique transceiver channel number stored in channel_id
                        tcvr_ch_num = TCVR_CH_NUM_MATCHER.search(channel_id)[0]

                        # parse the Transducers section from the root
                        xducer = root.find('Transducers')

                        # built occurrence lookup table for transducer name
                        xducer_name_list = []
                        for xducer_ch in xducer.iter('Transducer'):
                            xducer_name_list.append(xducer_ch.attrib['TransducerName'])

                        # find matching transducer for this channel_id
                        match_found = False
                        for xducer_ch in xducer.iter('Transducer'):
                            if not match_found:
                                xducer_ch_xml = xducer_ch.attrib
                                match_name = xducer_ch.attrib['TransducerName'] == \
                                             tcvr_ch_xducer.attrib['TransducerName']
                                if xducer_ch.attrib['TransducerSerialNumber'] == '':
                                    match_sn = False
                                else:
                                    match_sn = xducer_ch.attrib['TransducerSerialNumber'] == \
                                               tcvr_ch_xducer.attrib['SerialNumber']
                                match_tcvr = tcvr_ch_num in xducer_ch.attrib['TransducerCustomName']

                                # if find match add the transducer mounting details
                                if Counter(xducer_name_list)[xducer_ch.attrib['TransducerName']] > 1:
                                    # if more than one transducer has the same name
                                    # only check sn and transceiver unique number
                                    match_found = match_sn or match_tcvr
                                else:
                                    match_found = match_name or match_sn or match_tcvr

                                # add transducer mounting details
                                if match_found:
                                    dict_to_dict(xducer_ch_xml, data['configuration'][channel_id],
                                                 self.transducer_parsing_options)

                        #  add the header data to the config dict
                        h = root.find('Header')
                        dict_to_dict(h.attrib, data['configuration'][channel_id],
                                     self.header_parsing_options)

            elif (data['subtype'] == 'parameter'):

                #  parse the parameter XML datagram
                for h in root.iter('Channel'):
                    parm_xml = h.attrib
                    #  add the data to the environment dict
                    dict_to_dict(parm_xml, data['parameter'],
                            self.parameter_parsing_options)

            elif (data['subtype'] == 'environment'):

                #  parse the environment XML datagram
                for h in root.iter('Environment'):
                    env_xml = h.attrib
                    #  add the data to the environment dict
                    dict_to_dict(env_xml, data['environment'],
                            self.environment_parsing_options)

                for h in root.iter('Transducer'):
                    transducer_xml = h.attrib
                    #  add the data to the environment dict
                    dict_to_dict(transducer_xml, data['environment'],
                            self.envxdcr_parsing_options)


        return data


    def _pack_contents(self, data, version):

        def to_CamelCase(xml_param):
            '''
            convert name from project's convention to CamelCase for converting back to
            XML to in Kongsberg's convention.
            '''
            idx = list(reversed([i for i, c in enumerate(xml_param) if c.isupper()]))
            param_len = len(xml_param)
            for i in idx:
                #  check if we should insert an underscore
                if (idx > 0 and idx < param_len - 1):
                    xml_param = xml_param[:idx] + '_' + xml_param[idx:]
            xml_param = xml_param.lower()

            return xml_param

        datagram_fmt      = self.header_fmt(version)
        datagram_contents = []

        if version == 0:

            for field in self.header_fields(version):
                datagram_contents.append(data[field])


            if data['nmea_string'][-1] != '\x00':
                tmp_string = data['nmea_string'] + '\x00'
            else:
                tmp_string = data['nmea_string']


            #Pad with more nulls to 4-byte word boundry if necessary
            if len(tmp_string) % 4:
                tmp_string += '\x00' * (4 - (len(tmp_string) % 4))

            datagram_fmt += '%ds' % (len(tmp_string))

            #Convert to python string if needed
            if isinstance(tmp_string, str):
                tmp_string = tmp_string.encode('ascii', errors='replace')

            datagram_contents.append(tmp_string)


        return struct.pack(datagram_fmt, *datagram_contents)



class SimradFILParser(_SimradDatagramParser):
    '''
    EK80 FIL datagram contains the following keys:


        type:               string == 'FIL1'
        low_date:           long uint representing LSBytes of 64bit NT date
        high_date:          long uint representing MSBytes of 64bit NT date
        timestamp:          datetime.datetime object of NT date, assumed to be UTC
        stage:              int
        channel_id:         string
        n_coefficients:     int
        decimation_factor:  int
        coefficients:       np.complex64

    The following methods are defined:

        from_string(str):    parse a raw EK80 FIL datagram
                            (with leading/trailing datagram size stripped)

        to_string():         Returns the datagram as a raw string (including leading/trailing size fields)
                            ready for writing to disk
    '''

    def __init__(self):
        headers = {1:[('type', '4s'),
                      ('low_date', 'L'),
                      ('high_date', 'L'),
                      ('stage', 'h'),
                      ('spare', '2s'),
                      ('channel_id', '128s'),
                      ('n_coefficients', 'h'),
                      ('decimation_factor', 'h')
                      ]
                   }

        _SimradDatagramParser.__init__(self, 'FIL', headers)


    def _unpack_contents(self, raw_string, bytes_read, version):

        data = {}
        header_values = struct.unpack(self.header_fmt(version), raw_string[:self.header_size(version)])

        for indx, field in enumerate(self.header_fields(version)):
            data[field] = header_values[indx]

            #  handle Python 3 strings
            if (sys.version_info.major > 2) and isinstance(data[field], bytes):
                data[field] = data[field].decode('latin_1')

        data['timestamp'] = nt_to_unix((data['low_date'], data['high_date']))
        data['bytes_read'] = bytes_read

        if version == 1:
            #  clean up the channel ID
            data['channel_id'] = data['channel_id'].strip('\x00')

            #  unpack the coefficients
            indx = self.header_size(version)
            block_size = data['n_coefficients'] * 8
            data['coefficients'] = np.fromstring(raw_string[indx:indx + block_size], dtype='complex64')

        return data


    def _pack_contents(self, data, version):

        datagram_fmt = self.header_fmt(version)
        datagram_contents = []

        if version == 0:

           pass

        elif version == 1:
            for field in self.header_fields(version):
                datagram_contents.append(data[field])

            datagram_fmt += '%ds' %(len(data['beam_config']))
            datagram_contents.append(data['beam_config'])

        return struct.pack(datagram_fmt, *datagram_contents)


class SimradConfigParser(_SimradDatagramParser):
    '''
    Simrad Configuration Datagram parser operates on dictonaries with the following keys:

        type:         string == 'CON0'
        low_date:     long uint representing LSBytes of 64bit NT date
        high_date:    long uint representing MSBytes of 64bit NT date
        timestamp:    datetime.datetime object of NT date, assumed to be UTC

        survey_name                     [str]
        transect_name                   [str]
        sounder_name                    [str]
        version                         [str]
        spare0                          [str]
        transceiver_count               [long]
        transceivers                    [list] List of dicts representing Transducer Configs:

        ME70 Data contains the following additional values (data contained w/in first 14
            bytes of the spare0 field)

        multiplexing                    [short]  Always 0
        time_bias                       [long] difference between UTC and local time in min.
        sound_velocity_avg              [float] [m/s]
        sound_velocity_transducer       [float] [m/s]
        beam_config                     [str] Raw XML string containing beam config. info


    Transducer Config Keys (ER60/ES60 sounders):
        channel_id                      [str]   channel ident string
        beam_type                       [long]  Type of channel (0 = Single, 1 = Split)
        frequency                       [float] channel frequency
        equivalent_beam_angle           [float] dB
        beamwidth_alongship             [float]
        beamwidth_athwartship           [float]
        angle_sensitivity_alongship     [float]
        angle_sensitivity_athwartship   [float]
        angle_offset_alongship          [float]
        angle_offset_athwartship        [float]
        pos_x                           [float]
        pos_y                           [float]
        pos_z                           [float]
        dir_x                           [float]
        dir_y                           [float]
        dir_z                           [float]
        pulse_length_table              [float[5]]
        spare1                          [str]
        gain_table                      [float[5]]
        spare2                          [str]
        sa_correction_table             [float[5]]
        spare3                          [str]
        gpt_software_version            [str]
        spare4                          [str]

    Transducer Config Keys (ME70 sounders):
        channel_id                      [str]   channel ident string
        beam_type                       [long]  Type of channel (0 = Single, 1 = Split)
        reserved1                       [float] channel frequency
        equivalent_beam_angle           [float] dB
        beamwidth_alongship             [float]
        beamwidth_athwartship           [float]
        angle_sensitivity_alongship     [float]
        angle_sensitivity_athwartship   [float]
        angle_offset_alongship          [float]
        angle_offset_athwartship        [float]
        pos_x                           [float]
        pos_y                           [float]
        pos_z                           [float]
        beam_steering_angle_alongship   [float]
        beam_steering_angle_athwartship [float]
        beam_steering_angle_unused      [float]
        pulse_length                    [float]
        reserved2                       [float]
        spare1                          [str]
        gain                            [float]
        reserved3                       [float]
        spare2                          [str]
        sa_correction                   [float]
        reserved4                       [float]
        spare3                          [str]
        gpt_software_version            [str]
        spare4                          [str]

    from_string(str):   parse a raw config datagram
                        (with leading/trailing datagram size stripped)

    to_string(dict):    Returns raw string (including leading/trailing size fields)
                        ready for writing to disk
    '''



    def __init__(self):
        headers = {0:[('type', '4s'),
                      ('low_date', 'L'),
                      ('high_date', 'L'),
                      ('survey_name', '128s'),
                      ('transect_name', '128s'),
                      ('sounder_name', '128s'),
                      ('version', '30s'),
                      ('spare0', '98s'),
                      ('transceiver_count', 'l')
                      ],
                   1:[('type', '4s'),
                      ('low_date', 'L'),
                      ('high_date', 'L')
                      ]}

        _SimradDatagramParser.__init__(self, 'CON', headers)

        self._transducer_headers = {'ER60':[('channel_id', '128s'),
                                       ('beam_type', 'l'),
                                       ('frequency', 'f'),
                                       ('gain', 'f'),
                                       ('equivalent_beam_angle', 'f'),
                                       ('beamwidth_alongship', 'f'),
                                       ('beamwidth_athwartship', 'f'),
                                       ('angle_sensitivity_alongship', 'f'),
                                       ('angle_sensitivity_athwartship', 'f'),
                                       ('angle_offset_alongship', 'f'),
                                       ('angle_offset_athwartship', 'f'),
                                       ('pos_x', 'f'),
                                       ('pos_y', 'f'),
                                       ('pos_z', 'f'),
                                       ('dir_x', 'f'),
                                       ('dir_y', 'f'),
                                       ('dir_z', 'f'),
                                       ('pulse_length_table', '5f'),
                                       ('spare1', '8s'),
                                       ('gain_table', '5f'),
                                       ('spare2', '8s'),
                                       ('sa_correction_table', '5f'),
                                       ('spare3', '8s'),
                                       ('gpt_software_version', '16s'),
                                       ('spare4', '28s')
                                       ],
                                    'ES60':[('channel_id', '128s'),
                                       ('beam_type', 'l'),
                                       ('frequency', 'f'),
                                       ('gain', 'f'),
                                       ('equivalent_beam_angle', 'f'),
                                       ('beamwidth_alongship', 'f'),
                                       ('beamwidth_athwartship', 'f'),
                                       ('angle_sensitivity_alongship', 'f'),
                                       ('angle_sensitivity_athwartship', 'f'),
                                       ('angle_offset_alongship', 'f'),
                                       ('angle_offset_athwartship', 'f'),
                                       ('pos_x', 'f'),
                                       ('pos_y', 'f'),
                                       ('pos_z', 'f'),
                                       ('dir_x', 'f'),
                                       ('dir_y', 'f'),
                                       ('dir_z', 'f'),
                                       ('pulse_length_table', '5f'),
                                       ('spare1', '8s'),
                                       ('gain_table', '5f'),
                                       ('spare2', '8s'),
                                       ('sa_correction_table', '5f'),
                                       ('spare3', '8s'),
                                       ('gpt_software_version', '16s'),
                                       ('spare4', '28s')
                                       ],
                                    'MBES':[('channel_id', '128s'),
                                       ('beam_type', 'l'),
                                       ('frequency', 'f'),
                                       ('reserved1', 'f'),
                                       ('equivalent_beam_angle', 'f'),
                                       ('beamwidth_alongship', 'f'),
                                       ('beamwidth_athwartship', 'f'),
                                       ('angle_sensitivity_alongship', 'f'),
                                       ('angle_sensitivity_athwartship', 'f'),
                                       ('angle_offset_alongship', 'f'),
                                       ('angle_offset_athwartship', 'f'),
                                       ('pos_x', 'f'),
                                       ('pos_y', 'f'),
                                       ('pos_z', 'f'),
                                       ('beam_steering_angle_alongship', 'f'),
                                       ('beam_steering_angle_athwartship', 'f'),
                                       ('beam_steering_angle_unused', 'f'),
                                       ('pulse_length', 'f'),
                                       ('reserved2', 'f'),
                                       ('spare1', '20s'),
                                       ('gain', 'f'),
                                       ('reserved3', 'f'),
                                       ('spare2', '20s'),
                                       ('sa_correction', 'f'),
                                       ('reserved4', 'f'),
                                       ('spare3', '20s'),
                                       ('gpt_software_version', '16s'),
                                       ('spare4', '28s')
                                       ]
                                    }

    def _unpack_contents(self, raw_string, bytes_read, version):

        data = {}
        round6 = lambda x: round(x, ndigits=6)
        header_values = struct.unpack(self.header_fmt(version), raw_string[:self.header_size(version)])

        for indx, field in enumerate(self.header_fields(version)):
            data[field] = header_values[indx]

            #  handle Python 3 strings
            if (sys.version_info.major > 2) and isinstance(data[field], bytes):
                data[field] = data[field].decode('latin_1')

        data['timestamp'] = nt_to_unix((data['low_date'], data['high_date']))
        data['bytes_read'] = bytes_read

        if version == 0:

            data['transceivers'] = {}

            for field in ['transect_name', 'version', 'survey_name', 'sounder_name']:
                data[field] = data[field].strip('\x00')

            sounder_name = data['sounder_name']
            if sounder_name == 'MBES':
                _me70_extra_values = struct.unpack('=hLff', data['spare0'][:14])
                data['multiplexing'] = _me70_extra_values[0]
                data['time_bias'] = _me70_extra_values[1]
                data['sound_velocity_avg'] = _me70_extra_values[2]
                data['sound_velocity_transducer'] = _me70_extra_values[3]
                data['spare0'] = data['spare0'][:14] + data['spare0'][14:].strip('\x00')

            else:
                data['spare0'] = data['spare0'].strip('\x00')

            buf_indx = self.header_size(version)

            try:
                transducer_header = self._transducer_headers[sounder_name]
                _sounder_name_used = sounder_name
            except KeyError:
                log.warning('Unknown sounder_name:  %s, (no one of %s)', sounder_name,
                    list(self._transducer_headers.keys()))
                log.warning('Will use ER60 transducer config fields as default')

                transducer_header = self._transducer_headers['ER60']
                _sounder_name_used = 'ER60'

            txcvr_header_fields = [x[0] for x in transducer_header]
            txcvr_header_fmt    = '=' + ''.join([x[1] for x in transducer_header])
            txcvr_header_size   = struct.calcsize(txcvr_header_fmt)

            for txcvr_indx in range(1, data['transceiver_count'] + 1):
                txcvr_header_values_encoded = struct.unpack(txcvr_header_fmt, raw_string[buf_indx:buf_indx + txcvr_header_size])
                txcvr_header_values = list(txcvr_header_values_encoded)
                for tx_idx, tx_val in enumerate(txcvr_header_values_encoded):
                    if isinstance(tx_val, bytes):
                        txcvr_header_values[tx_idx] = tx_val.decode()


                txcvr = data['transceivers'].setdefault(txcvr_indx, {})

                if _sounder_name_used in ['ER60', 'ES60']:
                    for txcvr_field_indx, field in enumerate(txcvr_header_fields[:17]):
                        txcvr[field] = txcvr_header_values[txcvr_field_indx]

                    txcvr['pulse_length_table']   = np.fromiter(list(map(round6, txcvr_header_values[17:22])), 'float')
                    txcvr['spare1']               = txcvr_header_values[22]
                    txcvr['gain_table']           = np.fromiter(list(map(round6, txcvr_header_values[23:28])), 'float')
                    txcvr['spare2']               = txcvr_header_values[28]
                    txcvr['sa_correction_table']  = np.fromiter(list(map(round6, txcvr_header_values[29:34])), 'float')
                    txcvr['spare3']               = txcvr_header_values[34]
                    txcvr['gpt_software_version'] = txcvr_header_values[35]
                    txcvr['spare4']               = txcvr_header_values[36]

                elif _sounder_name_used  == 'MBES':
                    for txcvr_field_indx, field in enumerate(txcvr_header_fields):
                        txcvr[field] = txcvr_header_values[txcvr_field_indx]

                else:
                    raise RuntimeError('Unknown _sounder_name_used (Should not happen, this is a bug!)')

                txcvr['channel_id']           = txcvr['channel_id'].strip('\x00')
                txcvr['spare1']               = txcvr['spare1'].strip('\x00')
                txcvr['spare2']               = txcvr['spare2'].strip('\x00')
                txcvr['spare3']               = txcvr['spare3'].strip('\x00')
                txcvr['spare4']               = txcvr['spare4'].strip('\x00')
                txcvr['gpt_software_version'] = txcvr['gpt_software_version'].strip('\x00')

                buf_indx += txcvr_header_size

        elif version == 1:
            #CON1 only has a single data field:  beam_config, holding an xml string
            data['beam_config'] = raw_string[self.header_size(version):].strip('\x00')

        return data


    def _pack_contents(self, data, version):

        datagram_fmt = self.header_fmt(version)
        datagram_contents = []

        if version == 0:

            if data['transceiver_count'] != len(data['transceivers']):
                log.warning("Mismatch between 'transceiver_count' and actual # of transceivers")
                data['transceiver_count'] = len(data['transceivers'])

            sounder_name = data['sounder_name']
            if sounder_name == 'MBES':
                _packed_me70_values = struct.pack('=hLff', data['multiplexing'],
                    data['time_bias'], data['sound_velocity_avg'], data['sound_velocity_transducer'])
                data['spare0'] = _packed_me70_values + data['spare0'][14:]

            for field in self.header_fields(version):
                datagram_contents.append(data[field])

            try:
                transducer_header = self._transducer_headers[sounder_name]
                _sounder_name_used = sounder_name
            except KeyError:
                log.warning('Unknown sounder_name:  %s, (no one of %s)', sounder_name,
                    list(self._transducer_headers.keys()))
                log.warning('Will use ER60 transducer config fields as default')

                transducer_header = self._transducer_headers['ER60']
                _sounder_name_used = 'ER60'

            txcvr_header_fields = [x[0] for x in transducer_header]
            txcvr_header_fmt    = '=' + ''.join([x[1] for x in transducer_header])
            txcvr_header_size   = struct.calcsize(txcvr_header_fmt)

            for txcvr_indx, txcvr in list(data['transceivers'].items()):
                txcvr_contents = []

                if _sounder_name_used in ['ER60', 'ES60']:
                    for field in txcvr_header_fields[:17]:
                        txcvr_contents.append(txcvr[field])

                    txcvr_contents.extend(txcvr['pulse_length_table'])
                    txcvr_contents.append(txcvr['spare1'])

                    txcvr_contents.extend(txcvr['gain_table'])
                    txcvr_contents.append(txcvr['spare2'])

                    txcvr_contents.extend(txcvr['sa_correction_table'])
                    txcvr_contents.append(txcvr['spare3'])

                    txcvr_contents.extend([txcvr['gpt_software_version'], txcvr['spare4']])

                    txcvr_contents_str = struct.pack(txcvr_header_fmt, *txcvr_contents)

                elif _sounder_name_used == 'MBES':
                    for field in txcvr_header_fields:
                        txcvr_contents.append(txcvr[field])

                    txcvr_contents_str = struct.pack(txcvr_header_fmt, *txcvr_contents)

                else:
                    raise RuntimeError('Unknown _sounder_name_used (Should not happen, this is a bug!)')

                datagram_fmt += '%ds' % (len(txcvr_contents_str))
                datagram_contents.append(txcvr_contents_str)

        elif version == 1:
            for field in self.header_fields(version):
                datagram_contents.append(data[field])

            datagram_fmt += '%ds' %(len(data['beam_config']))
            datagram_contents.append(data['beam_config'])

        return struct.pack(datagram_fmt, *datagram_contents)



class SimradRawParser(_SimradDatagramParser):
    '''
    Sample Data Datagram parser operates on dictonaries with the following keys:

        type:         string == 'RAW0'
        low_date:     long uint representing LSBytes of 64bit NT date
        high_date:    long uint representing MSBytes of 64bit NT date
        timestamp:    datetime.datetime object of NT date, assumed to be UTC

        channel                         [short] Channel number
        mode                            [short] 1 = Power only, 2 = Angle only 3 = Power & Angle
        transducer_depth                [float]
        frequency                       [float]
        transmit_power                  [float]
        pulse_length                    [float]
        bandwidth                       [float]
        sample_interval                 [float]
        sound_velocity                  [float]
        absorption_coefficient          [float]
        heave                           [float]
        roll                            [float]
        pitch                           [float]
        temperature                     [float]
        heading                         [float]
        transmit_mode                   [short] 0 = Active, 1 = Passive, 2 = Test, -1 = Unknown
        spare0                          [str]
        offset                          [long]
        count                           [long]

        power                           [numpy array] Unconverted power values (if present)
        angle                           [numpy array] Unconverted angle values (if present)

    from_string(str):   parse a raw sample datagram
                        (with leading/trailing datagram size stripped)

    to_string(dict):    Returns raw string (including leading/trailing size fields)
                        ready for writing to disk
    '''

    def __init__(self):
        headers = {0 : [('type', '4s'),
                        ('low_date', 'L'),
                        ('high_date', 'L'),
                        ('channel', 'h'),
                        ('mode', 'h'),
                        ('transducer_depth', 'f'),
                        ('frequency', 'f'),
                        ('transmit_power', 'f'),
                        ('pulse_length', 'f'),
                        ('bandwidth', 'f'),
                        ('sample_interval', 'f'),
                        ('sound_velocity', 'f'),
                        ('absorption_coefficient', 'f'),
                        ('heave', 'f'),
                        ('roll', 'f'),
                        ('pitch', 'f'),
                        ('temperature', 'f'),
                        ('heading', 'f'),
                        ('transmit_mode', 'h'),
                        ('spare0', '6s'),
                        ('offset', 'l'),
                        ('count', 'l')
                        ],
                   3 : [('type', '4s'),
                        ('low_date', 'L'),
                        ('high_date', 'L'),
                        ('channel_id', '128s'),
                        ('data_type', 'h'),
                        ('spare', '2s'),
                        ('offset', 'l'),
                        ('count', 'l')
                        ]
                    }
        _SimradDatagramParser.__init__(self, 'RAW', headers)

    def _unpack_contents(self, raw_string, bytes_read, version):

        header_values = struct.unpack(self.header_fmt(version), raw_string[:self.header_size(version)])

        data = {}

        for indx, field in enumerate(self.header_fields(version)):
            data[field] = header_values[indx]
            if isinstance(data[field], bytes):
                data[field] = data[field].decode()

        data['timestamp'] = nt_to_unix((data['low_date'], data['high_date']))
        data['bytes_read'] = bytes_read

        if version == 0:

            if data['count'] > 0:
                block_size = data['count'] * 2
                indx = self.header_size(version)

                if int(data['mode']) & 0x1:
                    data['power'] = np.fromstring(raw_string[indx:indx + block_size], dtype='int16')
                    indx += block_size
                else:
                    data['power'] = None

                if int(data['mode']) & 0x2:
                    data['angle'] = np.frombuffer(raw_string[indx:indx + block_size], dtype='int8')
                    data['angle'] = data['angle'].reshape((-1, 2))
                else:
                    data['angle'] = None

            else:
                data['power'] = np.empty((0,), dtype='int16')
                data['angle'] = np.empty((0,), dtype='int8')

        elif version == 3:

            #result = 1j*Data[...,1]; result += Data[...,0]

            #  clean up the channel ID
            data['channel_id'] = data['channel_id'].strip('\x00')

            if data['count'] > 0:

                #  set the initial block size and indx value.
                block_size = data['count'] * 2
                indx = self.header_size(version)

                if data['data_type'] & 0b1:
                    data['power'] = np.fromstring(raw_string[indx:indx + block_size], dtype='int16')
                    indx += block_size
                else:
                    data['power'] = None

                if data['data_type'] & 0b10:
                    data['angle'] = np.fromstring(raw_string[indx:indx + block_size], dtype='int8')
                    data['angle'] = data['angle'].reshape((-1, 2))
                    indx += block_size
                else:
                    data['angle'] = None

                #  determine the complex sample data type - this is contained in bits 2 and 3
                #  of the datatype <short> value. I'm assuming the types are exclusive...
                data['complex_dtype'] = np.float16
                type_bytes = 2
                if ((data['data_type'] & 0b1000)):
                     data['complex_dtype'] = np.float32
                     type_bytes = 8

                #  determine the number of complex samples
                data['n_complex'] = data['data_type'] >> 8

                #  unpack the complex samples
                if (data['n_complex'] > 0):
                    #  determine the block size
                    block_size = data['count'] * data['n_complex'] * type_bytes

                    data['complex'] = np.fromstring(raw_string[indx:indx + block_size], dtype=data['complex_dtype'])
                    data['complex'].dtype = np.complex64
                else:
                    data['complex'] = None

            else:
                data['power'] = np.empty((0,), dtype='int16')
                data['angle'] = np.empty((0,), dtype='int8')
                data['complex'] = np.empty((0,), dtype='complex64')
                data['n_complex'] = 0

        return data

    def _pack_contents(self, data, version):


        datagram_fmt = self.header_fmt(version)

        datagram_contents = []

        if version == 0:

            if data['count'] > 0:
                if (int(data['mode']) & 0x1) and (len(data.get('power', [])) != data['count']):
                    log.warning("Data 'count' = %d, but contains %d power samples.  Ignoring power.")
                    data['mode'] &= ~(1<<0)

                if (int(data['mode']) & 0x2) and (len(data.get('angle', [])) != data['count']):
                    log.warning("Data 'count' = %d, but contains %d angle samples.  Ignoring angle.")
                    data['mode'] &= ~(1<<1)


                if data['mode'] == 0:
                    log.warning("Data 'count' = %d, but mode == 0.  Setting count to 0", data['count'])
                    data['count'] = 0

            for field in self.header_fields(version):
                datagram_contents.append(data[field])

            if data['count'] > 0:

                if int(data['mode']) & 0x1:
                    datagram_fmt += '%dh' % (data['count'])
                    datagram_contents.extend(data['power'])

                if int(data['mode']) & 0x2:
                    datagram_fmt += '%dH' % (data['count'])
                    datagram_contents.extend(data['angle'])

        return struct.pack(datagram_fmt, *datagram_contents)<|MERGE_RESOLUTION|>--- conflicted
+++ resolved
@@ -13,12 +13,8 @@
 import re
 import sys
 import xml.etree.ElementTree as ET
-<<<<<<< HEAD
 from collections import Counter
-from echopype.convert.utils.ek_date_conversion import nt_to_unix
-=======
 from .ek_date_conversion import nt_to_unix
->>>>>>> 6f1db51b
 
 TCVR_CH_NUM_MATCHER = re.compile('\d{6}-\w{1,2}')
 
