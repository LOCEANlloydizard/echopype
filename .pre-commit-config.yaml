exclude: |
  (?x)^(
    docs/|
    echopype/tests/|
    echopype/test_data/|
    echopype/process/|
    echopype/visualize/|
    echopype/convert/add_ancillary.py|
    echopype/convert/convert_combine.py
  )
repos:
  - repo: https://github.com/pre-commit/pre-commit-hooks
    rev: v4.0.1
    hooks:
      - id: trailing-whitespace
      - id: end-of-file-fixer
      - id: check-docstring-first
      - id: check-json
      - id: check-yaml
      - id: pretty-format-json
        args: ["--autofix", "--indent=2", "--no-sort-keys"]

  - repo: https://github.com/PyCQA/isort
    rev: 5.9.3
    hooks:
      - id: isort
        args: ["--profile", "black", "--filter-files"]

  - repo: https://github.com/psf/black
    rev: 21.12b0
    hooks:
      - id: black

  - repo: https://github.com/PyCQA/flake8
    rev: 4.0.1
<<<<<<< HEAD
=======
    hooks:
      - id: flake8

  - repo: https://github.com/PyCQA/isort
    rev: 5.10.1
>>>>>>> 2523241f
    hooks:
      - id: flake8<|MERGE_RESOLUTION|>--- conflicted
+++ resolved
@@ -21,7 +21,7 @@
         args: ["--autofix", "--indent=2", "--no-sort-keys"]
 
   - repo: https://github.com/PyCQA/isort
-    rev: 5.9.3
+    rev: 5.10.1
     hooks:
       - id: isort
         args: ["--profile", "black", "--filter-files"]
@@ -33,13 +33,5 @@
 
   - repo: https://github.com/PyCQA/flake8
     rev: 4.0.1
-<<<<<<< HEAD
-=======
-    hooks:
-      - id: flake8
-
-  - repo: https://github.com/PyCQA/isort
-    rev: 5.10.1
->>>>>>> 2523241f
     hooks:
       - id: flake8